use std::{collections::HashSet, str::FromStr};

use alloy_primitives::{aliases::U24, U256, U8};
use alloy_sol_types::SolValue;
use tycho_common::Bytes;

use crate::encoding::{
    errors::EncodingError,
    evm::{
        approvals::permit2::Permit2,
        group_swaps::group_swaps,
        strategy_encoder::{
            strategy_validators::{SequentialSwapValidator, SplitSwapValidator, SwapValidator},
            transfer_optimizations::TransferOptimization,
        },
        swap_encoder::swap_encoder_registry::SwapEncoderRegistry,
        utils::{
            biguint_to_u256, bytes_to_address, encode_input, get_min_amount_for_solution,
            get_token_position, percentage_to_uint24, ple_encode,
        },
    },
    models::{Chain, EncodingContext, NativeAction, Solution},
    strategy_encoder::StrategyEncoder,
    swap_encoder::SwapEncoder,
};

/// Represents the encoder for a swap strategy which supports single swaps.
///
/// # Fields
/// * `swap_encoder_registry`: SwapEncoderRegistry, containing all possible swap encoders
/// * `permit2`: Permit2, responsible for managing permit2 operations and providing necessary
///   signatures and permit2 objects for calling the router
/// * `selector`: String, the selector for the swap function in the router contract
/// * `router_address`: Address of the router to be used to execute swaps
/// * `transfer_optimization`: TransferOptimization, responsible for optimizing the token transfers
#[derive(Clone)]
pub struct SingleSwapStrategyEncoder {
    swap_encoder_registry: SwapEncoderRegistry,
    permit2: Option<Permit2>,
    selector: String,
    router_address: Bytes,
    transfer_optimization: TransferOptimization,
}

impl SingleSwapStrategyEncoder {
    pub fn new(
        chain: Chain,
        swap_encoder_registry: SwapEncoderRegistry,
        swapper_pk: Option<String>,
        router_address: Bytes,
        token_in_already_in_router: bool,
    ) -> Result<Self, EncodingError> {
        let (permit2, selector) = if let Some(swapper_pk) = swapper_pk {
            (Some(Permit2::new(swapper_pk, chain.clone())?), "singleSwapPermit2(uint256,address,address,uint256,bool,bool,address,((address,uint160,uint48,uint48),address,uint256),bytes,bytes)".to_string())
        } else {
            (
                None,
                "singleSwap(uint256,address,address,uint256,bool,bool,address,bytes)".to_string(),
            )
        };
        let permit2_is_active = permit2.is_some();
        Ok(Self {
            permit2,
            selector,
            swap_encoder_registry,
            router_address: router_address.clone(),
            transfer_optimization: TransferOptimization::new(
                chain.native_token()?,
                chain.wrapped_token()?,
                permit2_is_active,
                token_in_already_in_router,
                router_address,
            ),
        })
    }

    /// Encodes information necessary for performing a single hop against a given executor for
    /// a protocol.
    fn encode_swap_header(&self, executor_address: Bytes, protocol_data: Vec<u8>) -> Vec<u8> {
        let mut encoded = Vec::new();
        encoded.extend(executor_address.to_vec());
        encoded.extend(protocol_data);
        encoded
    }
}

impl StrategyEncoder for SingleSwapStrategyEncoder {
    fn encode_strategy(&self, solution: Solution) -> Result<(Vec<u8>, Bytes), EncodingError> {
        let grouped_swaps = group_swaps(solution.clone().swaps);
        let number_of_groups = grouped_swaps.len();
        if number_of_groups != 1 {
            return Err(EncodingError::InvalidInput(format!(
                "Executor strategy only supports exactly one swap for non-groupable protocols. Found {}",
                number_of_groups
            )))
        }

        let grouped_swap = grouped_swaps
            .first()
            .ok_or_else(|| EncodingError::FatalError("Swap grouping failed".to_string()))?;

        if grouped_swap.split != 0f64 {
            return Err(EncodingError::InvalidInput(
                "Splits not supported for single swaps.".to_string(),
            ))
        }

        let min_amount_out = get_min_amount_for_solution(solution.clone());

        let (mut unwrap, mut wrap) = (false, false);
        if let Some(action) = solution.native_action.clone() {
            match action {
                NativeAction::Wrap => wrap = true,
                NativeAction::Unwrap => unwrap = true,
            }
        }
        let protocol = grouped_swap.protocol_system.clone();
        let swap_encoder = self
            .get_swap_encoder(&protocol)
            .ok_or_else(|| {
                EncodingError::InvalidInput(format!(
                    "Swap encoder not found for protocol: {}",
                    protocol
                ))
            })?;

        let swap_receiver =
            if !unwrap { solution.receiver.clone() } else { self.router_address.clone() };

        let transfer_type = self
            .transfer_optimization
            .get_transfer_type(grouped_swap.clone(), solution.given_token.clone(), wrap, false);
        let encoding_context = EncodingContext {
            receiver: swap_receiver.clone(),
            exact_out: solution.exact_out,
            router_address: Some(self.router_address.clone()),
            group_token_in: grouped_swap.token_in.clone(),
            group_token_out: grouped_swap.token_out.clone(),
            transfer_type: transfer_type.clone(),
        };

        let mut grouped_protocol_data: Vec<u8> = vec![];
        for swap in grouped_swap.swaps.iter() {
            let protocol_data = swap_encoder.encode_swap(swap.clone(), encoding_context.clone())?;
            grouped_protocol_data.extend(protocol_data);
        }

        let swap_data = self.encode_swap_header(
            Bytes::from_str(swap_encoder.executor_address())
                .map_err(|_| EncodingError::FatalError("Invalid executor address".to_string()))?,
            grouped_protocol_data,
        );

        let method_calldata = if let Some(permit2) = self.permit2.clone() {
            let (permit, signature) = permit2.get_permit(
                &self.router_address,
                &solution.sender,
                &solution.given_token,
                &solution.given_amount,
            )?;
            (
                biguint_to_u256(&solution.given_amount),
                bytes_to_address(&solution.given_token)?,
                bytes_to_address(&solution.checked_token)?,
                biguint_to_u256(&min_amount_out),
                wrap,
                unwrap,
                bytes_to_address(&solution.receiver)?,
                permit,
                signature.as_bytes().to_vec(),
                swap_data,
            )
                .abi_encode()
        } else {
            (
                biguint_to_u256(&solution.given_amount),
                bytes_to_address(&solution.given_token)?,
                bytes_to_address(&solution.checked_token)?,
                biguint_to_u256(&min_amount_out),
                wrap,
                unwrap,
                bytes_to_address(&solution.receiver)?,
                swap_data,
            )
                .abi_encode()
        };

        let contract_interaction = encode_input(&self.selector, method_calldata);
        Ok((contract_interaction, self.router_address.clone()))
    }

    fn get_swap_encoder(&self, protocol_system: &str) -> Option<&Box<dyn SwapEncoder>> {
        self.swap_encoder_registry
            .get_encoder(protocol_system)
    }

    fn clone_box(&self) -> Box<dyn StrategyEncoder> {
        Box::new(self.clone())
    }
}

/// Represents the encoder for a swap strategy which supports sequential swaps.
///
/// # Fields
/// * `swap_encoder_registry`: SwapEncoderRegistry, containing all possible swap encoders
/// * `permit2`: Permit2, responsible for managing permit2 operations and providing necessary
///   signatures and permit2 objects for calling the router
/// * `selector`: String, the selector for the swap function in the router contract
/// * `native_address`: Address of the chain's native token
/// * `wrapped_address`: Address of the chain's wrapped token
/// * `router_address`: Address of the router to be used to execute swaps
/// * `sequential_swap_validator`: SequentialSwapValidator, responsible for checking validity of
///   sequential swap solutions
/// * `transfer_optimization`: TransferOptimization, responsible for optimizing the token transfers
#[derive(Clone)]
pub struct SequentialSwapStrategyEncoder {
    swap_encoder_registry: SwapEncoderRegistry,
    permit2: Option<Permit2>,
    selector: String,
    router_address: Bytes,
    native_address: Bytes,
    wrapped_address: Bytes,
    sequential_swap_validator: SequentialSwapValidator,
    transfer_optimization: TransferOptimization,
}

impl SequentialSwapStrategyEncoder {
    pub fn new(
        chain: Chain,
        swap_encoder_registry: SwapEncoderRegistry,
        swapper_pk: Option<String>,
        router_address: Bytes,
        token_in_already_in_router: bool,
    ) -> Result<Self, EncodingError> {
        let (permit2, selector) = if let Some(swapper_pk) = swapper_pk {
            (Some(Permit2::new(swapper_pk, chain.clone())?), "sequentialSwapPermit2(uint256,address,address,uint256,bool,bool,address,((address,uint160,uint48,uint48),address,uint256),bytes,bytes)".to_string())
        } else {
            (
                None,
                "sequentialSwap(uint256,address,address,uint256,bool,bool,address,bytes)"
                    .to_string(),
            )
        };
        let permit2_is_active = permit2.is_some();
        Ok(Self {
            permit2,
            selector,
            swap_encoder_registry,
            router_address: router_address.clone(),
            native_address: chain.native_token()?,
            wrapped_address: chain.wrapped_token()?,
            sequential_swap_validator: SequentialSwapValidator,
            transfer_optimization: TransferOptimization::new(
                chain.native_token()?,
                chain.wrapped_token()?,
                permit2_is_active,
                token_in_already_in_router,
                router_address,
            ),
        })
    }

    /// Encodes information necessary for performing a single hop against a given executor for
    /// a protocol.
    fn encode_swap_header(&self, executor_address: Bytes, protocol_data: Vec<u8>) -> Vec<u8> {
        let mut encoded = Vec::new();
        encoded.extend(executor_address.to_vec());
        encoded.extend(protocol_data);
        encoded
    }
}

impl StrategyEncoder for SequentialSwapStrategyEncoder {
    fn encode_strategy(&self, solution: Solution) -> Result<(Vec<u8>, Bytes), EncodingError> {
        self.sequential_swap_validator
            .validate_solution_min_amounts(&solution)?;
        self.sequential_swap_validator
            .validate_swap_path(
                &solution.swaps,
                &solution.given_token,
                &solution.checked_token,
                &solution.native_action,
                &self.native_address,
                &self.wrapped_address,
            )?;

        let min_amount_out = get_min_amount_for_solution(solution.clone());
        let grouped_swaps = group_swaps(solution.swaps);

        let (mut unwrap, mut wrap) = (false, false);
        if let Some(action) = solution.native_action.clone() {
            match action {
                NativeAction::Wrap => wrap = true,
                NativeAction::Unwrap => unwrap = true,
            }
        }

        let mut swaps = vec![];
        let mut next_in_between_swap_optimization_allowed = true;
        for (i, grouped_swap) in grouped_swaps.iter().enumerate() {
            let protocol = grouped_swap.protocol_system.clone();
            let swap_encoder = self
                .get_swap_encoder(&protocol)
                .ok_or_else(|| {
                    EncodingError::InvalidInput(format!(
                        "Swap encoder not found for protocol: {}",
                        protocol
                    ))
                })?;

            let in_between_swap_optimization_allowed = next_in_between_swap_optimization_allowed;
            let next_swap = grouped_swaps.get(i + 1);
            let (swap_receiver, next_swap_optimization) = self
                .transfer_optimization
                .get_receiver(solution.receiver.clone(), next_swap)?;
            next_in_between_swap_optimization_allowed = next_swap_optimization;
            let transfer_type = self
                .transfer_optimization
                .get_transfer_type(
                    grouped_swap.clone(),
                    solution.given_token.clone(),
                    wrap,
                    in_between_swap_optimization_allowed,
                );
            let encoding_context = EncodingContext {
                receiver: swap_receiver.clone(),
                exact_out: solution.exact_out,
                router_address: Some(self.router_address.clone()),
                group_token_in: grouped_swap.token_in.clone(),
                group_token_out: grouped_swap.token_out.clone(),
                transfer_type: transfer_type.clone(),
            };

            let mut grouped_protocol_data: Vec<u8> = vec![];
            for swap in grouped_swap.swaps.iter() {
                let protocol_data =
                    swap_encoder.encode_swap(swap.clone(), encoding_context.clone())?;
                grouped_protocol_data.extend(protocol_data);
            }

            let swap_data = self.encode_swap_header(
                Bytes::from_str(swap_encoder.executor_address()).map_err(|_| {
                    EncodingError::FatalError("Invalid executor address".to_string())
                })?,
                grouped_protocol_data,
            );
            swaps.push(swap_data);
        }

        let encoded_swaps = ple_encode(swaps);
        let method_calldata = if let Some(permit2) = self.permit2.clone() {
            let (permit, signature) = permit2.get_permit(
                &self.router_address,
                &solution.sender,
                &solution.given_token,
                &solution.given_amount,
            )?;
            (
                biguint_to_u256(&solution.given_amount),
                bytes_to_address(&solution.given_token)?,
                bytes_to_address(&solution.checked_token)?,
                biguint_to_u256(&min_amount_out),
                wrap,
                unwrap,
                bytes_to_address(&solution.receiver)?,
                permit,
                signature.as_bytes().to_vec(),
                encoded_swaps,
            )
                .abi_encode()
        } else {
            (
                biguint_to_u256(&solution.given_amount),
                bytes_to_address(&solution.given_token)?,
                bytes_to_address(&solution.checked_token)?,
                biguint_to_u256(&min_amount_out),
                wrap,
                unwrap,
                bytes_to_address(&solution.receiver)?,
                encoded_swaps,
            )
                .abi_encode()
        };

        let contract_interaction = encode_input(&self.selector, method_calldata);
        Ok((contract_interaction, self.router_address.clone()))
    }

    fn get_swap_encoder(&self, protocol_system: &str) -> Option<&Box<dyn SwapEncoder>> {
        self.swap_encoder_registry
            .get_encoder(protocol_system)
    }

    fn clone_box(&self) -> Box<dyn StrategyEncoder> {
        Box::new(self.clone())
    }
}

/// Represents the encoder for a swap strategy which supports split swaps.
///
/// # Fields
/// * `swap_encoder_registry`: SwapEncoderRegistry, containing all possible swap encoders
/// * `permit2`: Permit2, responsible for managing permit2 operations and providing necessary
///   signatures and permit2 objects for calling the router
/// * `selector`: String, the selector for the swap function in the router contract
/// * `native_address`: Address of the chain's native token
/// * `wrapped_address`: Address of the chain's wrapped token
/// * `split_swap_validator`: SplitSwapValidator, responsible for checking validity of split swap
///   solutions
/// * `router_address`: Address of the router to be used to execute swaps
/// * `transfer_optimization`: TransferOptimization, responsible for optimizing the token transfers
#[derive(Clone)]
pub struct SplitSwapStrategyEncoder {
    swap_encoder_registry: SwapEncoderRegistry,
    permit2: Option<Permit2>,
    selector: String,
    native_address: Bytes,
    wrapped_address: Bytes,
    split_swap_validator: SplitSwapValidator,
    router_address: Bytes,
    transfer_optimization: TransferOptimization,
}

impl SplitSwapStrategyEncoder {
    pub fn new(
        chain: Chain,
        swap_encoder_registry: SwapEncoderRegistry,
        swapper_pk: Option<String>,
        router_address: Bytes,
        token_in_already_in_router: bool,
    ) -> Result<Self, EncodingError> {
        let (permit2, selector) = if let Some(swapper_pk) = swapper_pk {
            (Some(Permit2::new(swapper_pk, chain.clone())?), "splitSwapPermit2(uint256,address,address,uint256,bool,bool,uint256,address,((address,uint160,uint48,uint48),address,uint256),bytes,bytes)".to_string())
        } else {
            (
                None,
                "splitSwap(uint256,address,address,uint256,bool,bool,uint256,address,bytes)"
                    .to_string(),
            )
        };
        let permit2_is_active = permit2.is_some();
        Ok(Self {
            permit2,
            selector,
            swap_encoder_registry,
            native_address: chain.native_token()?,
            wrapped_address: chain.wrapped_token()?,
            split_swap_validator: SplitSwapValidator,
            router_address: router_address.clone(),
            transfer_optimization: TransferOptimization::new(
                chain.native_token()?,
                chain.wrapped_token()?,
                permit2_is_active,
                token_in_already_in_router,
                router_address,
            ),
        })
    }

    /// Encodes information necessary for performing a single hop against a given executor for
    /// a protocol as part of a split swap solution.
    fn encode_swap_header(
        &self,
        token_in: U8,
        token_out: U8,
        split: U24,
        executor_address: Bytes,
        protocol_data: Vec<u8>,
    ) -> Vec<u8> {
        let mut encoded = Vec::new();
        encoded.push(token_in.to_be_bytes_vec()[0]);
        encoded.push(token_out.to_be_bytes_vec()[0]);
        encoded.extend_from_slice(&split.to_be_bytes_vec());
        encoded.extend(executor_address.to_vec());
        encoded.extend(protocol_data);
        encoded
    }
}

impl StrategyEncoder for SplitSwapStrategyEncoder {
    fn encode_strategy(&self, solution: Solution) -> Result<(Vec<u8>, Bytes), EncodingError> {
        self.split_swap_validator
            .validate_solution_min_amounts(&solution)?;
        self.split_swap_validator
            .validate_split_percentages(&solution.swaps)?;
        self.split_swap_validator
            .validate_swap_path(
                &solution.swaps,
                &solution.given_token,
                &solution.checked_token,
                &solution.native_action,
                &self.native_address,
                &self.wrapped_address,
            )?;

        let min_amount_out = get_min_amount_for_solution(solution.clone());

        // The tokens array is composed of the given token, the checked token and all the
        // intermediary tokens in between. The contract expects the tokens to be in this order.
        let solution_tokens: HashSet<Bytes> =
            vec![solution.given_token.clone(), solution.checked_token.clone()]
                .into_iter()
                .collect();

        let grouped_swaps = group_swaps(solution.swaps);

        let intermediary_tokens: HashSet<Bytes> = grouped_swaps
            .iter()
            .flat_map(|grouped_swap| {
                vec![grouped_swap.token_in.clone(), grouped_swap.token_out.clone()]
            })
            .collect();
        let mut intermediary_tokens: Vec<Bytes> = intermediary_tokens
            .difference(&solution_tokens)
            .cloned()
            .collect();
        // this is only to make the test deterministic (same index for the same token for different
        // runs)
        intermediary_tokens.sort();

        let (mut unwrap, mut wrap) = (false, false);
        if let Some(action) = solution.native_action.clone() {
            match action {
                NativeAction::Wrap => wrap = true,
                NativeAction::Unwrap => unwrap = true,
            }
        }

        let mut tokens = Vec::with_capacity(2 + intermediary_tokens.len());
        if wrap {
            tokens.push(self.wrapped_address.clone());
        } else {
            tokens.push(solution.given_token.clone());
        }
        tokens.extend(intermediary_tokens);

        if unwrap {
            tokens.push(self.wrapped_address.clone());
        } else {
            tokens.push(solution.checked_token.clone());
        }

        let mut swaps = vec![];
        for grouped_swap in grouped_swaps.iter() {
            let protocol = grouped_swap.protocol_system.clone();
            let swap_encoder = self
                .get_swap_encoder(&protocol)
                .ok_or_else(|| {
                    EncodingError::InvalidInput(format!(
                        "Swap encoder not found for protocol: {}",
                        protocol
                    ))
                })?;

            let swap_receiver = if !unwrap && grouped_swap.token_out == solution.checked_token {
                solution.receiver.clone()
            } else {
                self.router_address.clone()
            };
            let transfer_type = self
                .transfer_optimization
                .get_transfer_type(grouped_swap.clone(), solution.given_token.clone(), wrap, false);
            let encoding_context = EncodingContext {
                receiver: swap_receiver.clone(),
                exact_out: solution.exact_out,
                router_address: Some(self.router_address.clone()),
                group_token_in: grouped_swap.token_in.clone(),
                group_token_out: grouped_swap.token_out.clone(),
                transfer_type: transfer_type.clone(),
            };

            let mut grouped_protocol_data: Vec<u8> = vec![];
            for swap in grouped_swap.swaps.iter() {
                let protocol_data =
                    swap_encoder.encode_swap(swap.clone(), encoding_context.clone())?;
                grouped_protocol_data.extend(protocol_data);
            }

            let swap_data = self.encode_swap_header(
                get_token_position(tokens.clone(), grouped_swap.token_in.clone())?,
                get_token_position(tokens.clone(), grouped_swap.token_out.clone())?,
                percentage_to_uint24(grouped_swap.split),
                Bytes::from_str(swap_encoder.executor_address()).map_err(|_| {
                    EncodingError::FatalError("Invalid executor address".to_string())
                })?,
                grouped_protocol_data,
            );
            swaps.push(swap_data);
        }

        let encoded_swaps = ple_encode(swaps);
        let tokens_len = if solution.given_token == solution.checked_token {
            tokens.len() - 1
        } else {
            tokens.len()
        };
        let method_calldata = if let Some(permit2) = self.permit2.clone() {
            let (permit, signature) = permit2.get_permit(
                &self.router_address,
                &solution.sender,
                &solution.given_token,
                &solution.given_amount,
            )?;
            (
                biguint_to_u256(&solution.given_amount),
                bytes_to_address(&solution.given_token)?,
                bytes_to_address(&solution.checked_token)?,
                biguint_to_u256(&min_amount_out),
                wrap,
                unwrap,
                U256::from(tokens_len),
                bytes_to_address(&solution.receiver)?,
                permit,
                signature.as_bytes().to_vec(),
                encoded_swaps,
            )
                .abi_encode()
        } else {
            (
                biguint_to_u256(&solution.given_amount),
                bytes_to_address(&solution.given_token)?,
                bytes_to_address(&solution.checked_token)?,
                biguint_to_u256(&min_amount_out),
                wrap,
                unwrap,
                U256::from(tokens_len),
                bytes_to_address(&solution.receiver)?,
                encoded_swaps,
            )
                .abi_encode()
        };

        let contract_interaction = encode_input(&self.selector, method_calldata);
        Ok((contract_interaction, self.router_address.clone()))
    }

    fn get_swap_encoder(&self, protocol_system: &str) -> Option<&Box<dyn SwapEncoder>> {
        self.swap_encoder_registry
            .get_encoder(protocol_system)
    }

    fn clone_box(&self) -> Box<dyn StrategyEncoder> {
        Box::new(self.clone())
    }
}

#[cfg(test)]
mod tests {
    use std::{collections::HashMap, str::FromStr};

    use alloy::hex::encode;
    use alloy_primitives::{hex, Address};
    use num_bigint::{BigInt, BigUint};
    use rstest::rstest;
    use tycho_common::{
        models::{protocol::ProtocolComponent, Chain as TychoCommonChain},
        Bytes,
    };

    use super::*;
    use crate::encoding::models::Swap;

    fn eth_chain() -> Chain {
        TychoCommonChain::Ethereum.into()
    }

    fn eth() -> Bytes {
        Bytes::from(hex!("0000000000000000000000000000000000000000").to_vec())
    }

    fn weth() -> Bytes {
        Bytes::from(hex!("c02aaa39b223fe8d0a0e5c4f27ead9083c756cc2").to_vec())
    }

    fn get_swap_encoder_registry() -> SwapEncoderRegistry {
        let eth_chain = eth_chain();
        SwapEncoderRegistry::new(Some("config/test_executor_addresses.json".to_string()), eth_chain)
            .unwrap()
    }

    mod single {
        use super::*;
        #[rstest]
        #[case::with_check_no_slippage(
            None,
            None,
            Some(BigUint::from_str("2659881924818443699787").unwrap()),
            U256::from_str("2659881924818443699787").unwrap(),
        )]
        #[case::no_check_with_slippage(
<<<<<<< HEAD
            Some(BigUint::from_str("3_000_000000000000000000").unwrap()),
            Some(0.01f64),
            None,
            U256::from_str("2_970_000000000000000000").unwrap(),
        )]
        #[case::with_check_and_slippage(
            Some(BigUint::from_str("3_000_000000000000000000").unwrap()),
            Some(0.01f64),
            Some(BigUint::from_str("2_999_000000000000000000").unwrap()),
            U256::from_str("2_999_000000000000000000").unwrap(),
=======
            Some(BigUint::from_str("2_000_000000000000000000").unwrap()),
            Some(0.01f64),
            None,
            U256::from_str("1_980_000000000000000000").unwrap(),
        )]
        #[case::with_check_and_slippage(
            Some(BigUint::from_str("2_000_000000000000000000").unwrap()),
            Some(0.01f64),
            Some(BigUint::from_str("1_999_000000000000000000").unwrap()),
            U256::from_str("1_999_000000000000000000").unwrap(),
>>>>>>> 6b3a26f3
        )]
        fn test_single_swap_strategy_encoder(
            #[case] expected_amount: Option<BigUint>,
            #[case] slippage: Option<f64>,
            #[case] checked_amount: Option<BigUint>,
            #[case] expected_min_amount: U256,
        ) {
            // Performs a single swap from WETH to DAI on a USV2 pool, with no grouping
            // optimizations.

            // Set up a mock private key for signing
            let private_key =
                "0x123456789abcdef123456789abcdef123456789abcdef123456789abcdef1234".to_string();

            let weth = Bytes::from_str("0xc02aaa39b223fe8d0a0e5c4f27ead9083c756cc2").unwrap();
            let dai = Bytes::from_str("0x6b175474e89094c44da98b954eedeac495271d0f").unwrap();

            let swap = Swap {
                component: ProtocolComponent {
                    id: "0xA478c2975Ab1Ea89e8196811F51A7B7Ade33eB11".to_string(),
                    protocol_system: "uniswap_v2".to_string(),
                    ..Default::default()
                },
                token_in: weth.clone(),
                token_out: dai.clone(),
                split: 0f64,
            };
            let swap_encoder_registry = get_swap_encoder_registry();
            let encoder = SingleSwapStrategyEncoder::new(
                eth_chain(),
                swap_encoder_registry,
                Some(private_key),
                Bytes::from_str("0x3Ede3eCa2a72B3aeCC820E955B36f38437D01395").unwrap(),
                false,
            )
            .unwrap();
            let solution = Solution {
                exact_out: false,
                given_token: weth,
                given_amount: BigUint::from_str("1_000000000000000000").unwrap(),
                checked_token: dai,
                expected_amount,
                slippage,
                checked_amount,
                sender: Bytes::from_str("0xcd09f75E2BF2A4d11F3AB23f1389FcC1621c0cc2").unwrap(),
                receiver: Bytes::from_str("0xcd09f75E2BF2A4d11F3AB23f1389FcC1621c0cc2").unwrap(),
                swaps: vec![swap],
                ..Default::default()
            };

            let (calldata, _) = encoder
                .encode_strategy(solution)
                .unwrap();
            let expected_min_amount_encoded = hex::encode(U256::abi_encode(&expected_min_amount));
            let expected_input = [
                "30ace1b1",                                                             // Function selector
                "0000000000000000000000000000000000000000000000000de0b6b3a7640000",      // amount out
                "000000000000000000000000c02aaa39b223fe8d0a0e5c4f27ead9083c756cc2",      // token in
                "0000000000000000000000006b175474e89094c44da98b954eedeac495271d0f",      // token out
                &expected_min_amount_encoded,                                            // min amount out
                "0000000000000000000000000000000000000000000000000000000000000000",      // wrap
                "0000000000000000000000000000000000000000000000000000000000000000",      // unwrap
                "000000000000000000000000cd09f75e2bf2a4d11f3ab23f1389fcc1621c0cc2",      // receiver
            ]
                .join("");

            // after this there is the permit and because of the deadlines (that depend on block
            // time) it's hard to assert

            let expected_swap = String::from(concat!(
                // length of encoded swap without padding
                "0000000000000000000000000000000000000000000000000000000000000052",
                // Swap data
                "5615deb798bb3e4dfa0139dfa1b3d433cc23b72f", // executor address
                "c02aaa39b223fe8d0a0e5c4f27ead9083c756cc2", // token in
                "a478c2975ab1ea89e8196811f51a7b7ade33eb11", // component id
                "cd09f75e2bf2a4d11f3ab23f1389fcc1621c0cc2", // receiver
                "00",                                       // zero2one
                "02",                                       // transfer type
                "0000000000000000000000000000",             // padding
            ));
            let hex_calldata = encode(&calldata);
            println!("test_single_swap_strategy_encoder: {}", hex_calldata);

            assert_eq!(hex_calldata[..456], expected_input);
            assert_eq!(hex_calldata[1224..], expected_swap);
        }

        #[test]
        fn test_single_swap_strategy_encoder_no_permit2() {
            // Performs a single swap from WETH to DAI on a USV2 pool, without permit2 and no
            // grouping optimizations.

            let weth = Bytes::from_str("0xc02aaa39b223fe8d0a0e5c4f27ead9083c756cc2").unwrap();
            let dai = Bytes::from_str("0x6b175474e89094c44da98b954eedeac495271d0f").unwrap();

<<<<<<< HEAD
            let expected_amount = Some(BigUint::from_str("2_650_000000000000000000").unwrap());
            let slippage = Some(0.01f64);
            let checked_amount = Some(BigUint::from_str("2_640_000000000000000000").unwrap());
            let expected_min_amount = U256::from_str("2_640_000000000000000000").unwrap();
=======
            let expected_amount = Some(BigUint::from_str("1_650_000000000000000000").unwrap());
            let slippage = Some(0.01f64);
            let checked_amount = Some(BigUint::from_str("1_640_000000000000000000").unwrap());
            let expected_min_amount = U256::from_str("1_640_000000000000000000").unwrap();
>>>>>>> 6b3a26f3

            let swap = Swap {
                component: ProtocolComponent {
                    id: "0xA478c2975Ab1Ea89e8196811F51A7B7Ade33eB11".to_string(),
                    protocol_system: "uniswap_v2".to_string(),
                    ..Default::default()
                },
                token_in: weth.clone(),
                token_out: dai.clone(),
                split: 0f64,
            };
            let swap_encoder_registry = get_swap_encoder_registry();
            let encoder = SingleSwapStrategyEncoder::new(
                eth_chain(),
                swap_encoder_registry,
                None,
                Bytes::from_str("0x3Ede3eCa2a72B3aeCC820E955B36f38437D01395").unwrap(),
                false,
            )
            .unwrap();
            let solution = Solution {
                exact_out: false,
                given_token: weth,
                given_amount: BigUint::from_str("1_000000000000000000").unwrap(),
                checked_token: dai,
                expected_amount,
                slippage,
                checked_amount,
                sender: Bytes::from_str("0xcd09f75E2BF2A4d11F3AB23f1389FcC1621c0cc2").unwrap(),
                receiver: Bytes::from_str("0xcd09f75E2BF2A4d11F3AB23f1389FcC1621c0cc2").unwrap(),
                swaps: vec![swap],
                ..Default::default()
            };

            let (calldata, _) = encoder
                .encode_strategy(solution)
                .unwrap();
            let expected_min_amount_encoded = hex::encode(U256::abi_encode(&expected_min_amount));
            let expected_input = [
                "20144a07",                                                           // Function selector
                "0000000000000000000000000000000000000000000000000de0b6b3a7640000",   // amount in
                "000000000000000000000000c02aaa39b223fe8d0a0e5c4f27ead9083c756cc2",   // token in
                "0000000000000000000000006b175474e89094c44da98b954eedeac495271d0f",   // token out
                &expected_min_amount_encoded,                                         // min amount out
                "0000000000000000000000000000000000000000000000000000000000000000",   // wrap
                "0000000000000000000000000000000000000000000000000000000000000000",   // unwrap
                "000000000000000000000000cd09f75e2bf2a4d11f3ab23f1389fcc1621c0cc2",   // receiver
                "0000000000000000000000000000000000000000000000000000000000000100",   // offset of swap bytes
                "0000000000000000000000000000000000000000000000000000000000000052",   // length of swap bytes without padding

                // Swap data
                "5615deb798bb3e4dfa0139dfa1b3d433cc23b72f", // executor address
                "c02aaa39b223fe8d0a0e5c4f27ead9083c756cc2", // token in
                "a478c2975ab1ea89e8196811f51a7b7ade33eb11", // component id
                "cd09f75e2bf2a4d11f3ab23f1389fcc1621c0cc2", // receiver
                "00",                                       // zero2one
                "01",                                       // transfer type
                "0000000000000000000000000000",               // padding
            ]
                .join("");

            let hex_calldata = encode(&calldata);

            assert_eq!(hex_calldata, expected_input);
            println!("test_single_swap_strategy_encoder_no_permit2: {}", hex_calldata);
        }

        #[test]
        fn test_single_swap_strategy_encoder_no_transfer_in() {
            // Performs a single swap from WETH to DAI on a USV2 pool assuming that the tokens are
            // already in the router

            let weth = Bytes::from_str("0xc02aaa39b223fe8d0a0e5c4f27ead9083c756cc2").unwrap();
            let dai = Bytes::from_str("0x6b175474e89094c44da98b954eedeac495271d0f").unwrap();

<<<<<<< HEAD
            let expected_amount = Some(BigUint::from_str("2_650_000000000000000000").unwrap());
            let slippage = Some(0.01f64);
            let checked_amount = Some(BigUint::from_str("2_640_000000000000000000").unwrap());
            let expected_min_amount = U256::from_str("2_640_000000000000000000").unwrap();
=======
            let expected_amount = Some(BigUint::from_str("1_650_000000000000000000").unwrap());
            let slippage = Some(0.01f64);
            let checked_amount = Some(BigUint::from_str("1_640_000000000000000000").unwrap());
            let expected_min_amount = U256::from_str("1_640_000000000000000000").unwrap();
>>>>>>> 6b3a26f3

            let swap = Swap {
                component: ProtocolComponent {
                    id: "0xA478c2975Ab1Ea89e8196811F51A7B7Ade33eB11".to_string(),
                    protocol_system: "uniswap_v2".to_string(),
                    ..Default::default()
                },
                token_in: weth.clone(),
                token_out: dai.clone(),
                split: 0f64,
            };
            let swap_encoder_registry = get_swap_encoder_registry();
            let encoder = SingleSwapStrategyEncoder::new(
                eth_chain(),
                swap_encoder_registry,
                None,
                Bytes::from_str("0x3Ede3eCa2a72B3aeCC820E955B36f38437D01395").unwrap(),
                true,
            )
            .unwrap();
            let solution = Solution {
                exact_out: false,
                given_token: weth,
                given_amount: BigUint::from_str("1_000000000000000000").unwrap(),
                checked_token: dai,
                expected_amount,
                slippage,
                checked_amount,
                sender: Bytes::from_str("0xcd09f75E2BF2A4d11F3AB23f1389FcC1621c0cc2").unwrap(),
                receiver: Bytes::from_str("0xcd09f75E2BF2A4d11F3AB23f1389FcC1621c0cc2").unwrap(),
                swaps: vec![swap],
                ..Default::default()
            };

            let (calldata, _) = encoder
                .encode_strategy(solution)
                .unwrap();
            let expected_min_amount_encoded = hex::encode(U256::abi_encode(&expected_min_amount));
            let expected_input = [
                "20144a07",                                                           // Function selector
                "0000000000000000000000000000000000000000000000000de0b6b3a7640000",   // amount in
                "000000000000000000000000c02aaa39b223fe8d0a0e5c4f27ead9083c756cc2",   // token in
                "0000000000000000000000006b175474e89094c44da98b954eedeac495271d0f",   // token out
                &expected_min_amount_encoded,                                         // min amount out
                "0000000000000000000000000000000000000000000000000000000000000000",   // wrap
                "0000000000000000000000000000000000000000000000000000000000000000",   // unwrap
                "000000000000000000000000cd09f75e2bf2a4d11f3ab23f1389fcc1621c0cc2",   // receiver
                "0000000000000000000000000000000000000000000000000000000000000100",   // offset of swap bytes
                "0000000000000000000000000000000000000000000000000000000000000052",   // length of swap bytes without padding

                // Swap data
                "5615deb798bb3e4dfa0139dfa1b3d433cc23b72f", // executor address
                "c02aaa39b223fe8d0a0e5c4f27ead9083c756cc2", // token in
                "a478c2975ab1ea89e8196811f51a7b7ade33eb11", // component id
                "cd09f75e2bf2a4d11f3ab23f1389fcc1621c0cc2", // receiver
                "00",                                       // zero2one
                "00",                                       // transfer type
                "0000000000000000000000000000",             // padding
            ]
                .join("");

            let hex_calldata = encode(&calldata);

            assert_eq!(hex_calldata, expected_input);
            println!("test_single_swap_strategy_encoder_no_transfer_in: {}", hex_calldata);
        }

        #[test]
        fn test_single_swap_strategy_encoder_wrap() {
            // Performs a single swap from WETH to DAI on a USV2 pool, wrapping ETH
            // Note: This test does not assert anything. It is only used to obtain integration test
            // data for our router solidity test.

            // Set up a mock private key for signing
            let private_key =
                "0x123456789abcdef123456789abcdef123456789abcdef123456789abcdef1234".to_string();

            let dai = Bytes::from_str("0x6b175474e89094c44da98b954eedeac495271d0f").unwrap();

            let swap = Swap {
                component: ProtocolComponent {
                    id: "0xA478c2975Ab1Ea89e8196811F51A7B7Ade33eB11".to_string(),
                    protocol_system: "uniswap_v2".to_string(),
                    ..Default::default()
                },
                token_in: weth(),
                token_out: dai.clone(),
                split: 0f64,
            };
            let swap_encoder_registry = get_swap_encoder_registry();
            let encoder = SingleSwapStrategyEncoder::new(
                eth_chain(),
                swap_encoder_registry,
                Some(private_key),
                Bytes::from("0x3Ede3eCa2a72B3aeCC820E955B36f38437D01395"),
                false,
            )
            .unwrap();
            let solution = Solution {
                exact_out: false,
                given_token: eth(),
                given_amount: BigUint::from_str("1_000000000000000000").unwrap(),
                checked_token: dai,
                expected_amount: None,
<<<<<<< HEAD
                checked_amount: Some(BigUint::from_str("2659881924818443699787").unwrap()),
=======
                checked_amount: Some(BigUint::from_str("1659881924818443699787").unwrap()),
>>>>>>> 6b3a26f3
                sender: Bytes::from_str("0xcd09f75E2BF2A4d11F3AB23f1389FcC1621c0cc2").unwrap(),
                receiver: Bytes::from_str("0xcd09f75E2BF2A4d11F3AB23f1389FcC1621c0cc2").unwrap(),
                swaps: vec![swap],
                native_action: Some(NativeAction::Wrap),
                ..Default::default()
            };

            let (calldata, _) = encoder
                .encode_strategy(solution)
                .unwrap();

            let hex_calldata = encode(&calldata);
            println!("test_single_swap_strategy_encoder_wrap: {}", hex_calldata);
        }

        #[test]
        fn test_single_swap_strategy_encoder_unwrap() {
            // Performs a single swap from DAI to WETH on a USV2 pool, unwrapping ETH at the end
            // Note: This test does not assert anything. It is only used to obtain integration test
            // data for our router solidity test.

            // Set up a mock private key for signing
            let private_key =
                "0x123456789abcdef123456789abcdef123456789abcdef123456789abcdef1234".to_string();

            let dai = Bytes::from_str("0x6b175474e89094c44da98b954eedeac495271d0f").unwrap();

            let swap = Swap {
                component: ProtocolComponent {
                    id: "0xA478c2975Ab1Ea89e8196811F51A7B7Ade33eB11".to_string(),
                    protocol_system: "uniswap_v2".to_string(),
                    ..Default::default()
                },
                token_in: dai.clone(),
                token_out: weth(),
                split: 0f64,
            };
            let swap_encoder_registry = get_swap_encoder_registry();
            let encoder = SingleSwapStrategyEncoder::new(
                eth_chain(),
                swap_encoder_registry,
                Some(private_key),
                Bytes::from("0x3Ede3eCa2a72B3aeCC820E955B36f38437D01395"),
                false,
            )
            .unwrap();
            let solution = Solution {
                exact_out: false,
                given_token: dai,
                given_amount: BigUint::from_str("3_000_000000000000000000").unwrap(),
                checked_token: eth(),
                expected_amount: Some(BigUint::from_str("1_000000000000000000").unwrap()),
                checked_amount: Some(BigUint::from_str("1_000000000000000000").unwrap()),
                sender: Bytes::from_str("0xcd09f75E2BF2A4d11F3AB23f1389FcC1621c0cc2").unwrap(),
                receiver: Bytes::from_str("0xcd09f75E2BF2A4d11F3AB23f1389FcC1621c0cc2").unwrap(),
                swaps: vec![swap],
                native_action: Some(NativeAction::Unwrap),
                ..Default::default()
            };

            let (calldata, _) = encoder
                .encode_strategy(solution)
                .unwrap();

            let hex_calldata = encode(&calldata);
            println!("test_split_swap_strategy_encoder_unwrap: {}", hex_calldata);
        }
    }

    mod sequential {
        use super::*;

        #[test]
        fn test_sequential_swap_strategy_encoder() {
            // Note: This test does not assert anything. It is only used to obtain integration test
            // data for our router solidity test.
            //
            // Performs a sequential swap from WETH to USDC though WBTC using USV2 pools
            //
            //   WETH ───(USV2)──> WBTC ───(USV2)──> USDC

            // Set up a mock private key for signing
            let private_key =
                "0x123456789abcdef123456789abcdef123456789abcdef123456789abcdef1234".to_string();

            let weth = weth();
            let wbtc = Bytes::from_str("0x2260fac5e5542a773aa44fbcfedf7c193bc2c599").unwrap();
            let usdc = Bytes::from_str("0xa0b86991c6218b36c1d19d4a2e9eb0ce3606eb48").unwrap();

            let swap_weth_wbtc = Swap {
                component: ProtocolComponent {
                    id: "0xBb2b8038a1640196FbE3e38816F3e67Cba72D940".to_string(),
                    protocol_system: "uniswap_v2".to_string(),
                    ..Default::default()
                },
                token_in: weth.clone(),
                token_out: wbtc.clone(),
                split: 0f64,
            };
            let swap_wbtc_usdc = Swap {
                component: ProtocolComponent {
                    id: "0x004375Dff511095CC5A197A54140a24eFEF3A416".to_string(),
                    protocol_system: "uniswap_v2".to_string(),
                    ..Default::default()
                },
                token_in: wbtc.clone(),
                token_out: usdc.clone(),
                split: 0f64,
            };
            let swap_encoder_registry = get_swap_encoder_registry();
            let encoder = SequentialSwapStrategyEncoder::new(
                eth_chain(),
                swap_encoder_registry,
                Some(private_key),
                Bytes::from_str("0x3Ede3eCa2a72B3aeCC820E955B36f38437D01395").unwrap(),
                false,
            )
            .unwrap();
            let solution = Solution {
                exact_out: false,
                given_token: weth,
                given_amount: BigUint::from_str("1_000000000000000000").unwrap(),
                checked_token: usdc,
                expected_amount: None,
                checked_amount: Some(BigUint::from_str("26173932").unwrap()),
                sender: Bytes::from_str("0xcd09f75E2BF2A4d11F3AB23f1389FcC1621c0cc2").unwrap(),
                receiver: Bytes::from_str("0xcd09f75E2BF2A4d11F3AB23f1389FcC1621c0cc2").unwrap(),
                swaps: vec![swap_weth_wbtc, swap_wbtc_usdc],
                ..Default::default()
            };

            let (calldata, _) = encoder
                .encode_strategy(solution)
                .unwrap();

            let _hex_calldata = encode(&calldata);
            println!("test_sequential_swap_strategy_encoder: {}", _hex_calldata);
        }

        #[test]
        fn test_sequential_swap_strategy_encoder_no_permit2() {
            // Performs a sequential swap from WETH to USDC though WBTC using USV2 pools
            //
            //   WETH ───(USV2)──> WBTC ───(USV2)──> USDC

            let weth = weth();
            let wbtc = Bytes::from_str("0x2260fac5e5542a773aa44fbcfedf7c193bc2c599").unwrap();
            let usdc = Bytes::from_str("0xa0b86991c6218b36c1d19d4a2e9eb0ce3606eb48").unwrap();

            let swap_weth_wbtc = Swap {
                component: ProtocolComponent {
                    id: "0xBb2b8038a1640196FbE3e38816F3e67Cba72D940".to_string(),
                    protocol_system: "uniswap_v2".to_string(),
                    ..Default::default()
                },
                token_in: weth.clone(),
                token_out: wbtc.clone(),
                split: 0f64,
            };
            let swap_wbtc_usdc = Swap {
                component: ProtocolComponent {
                    id: "0x004375Dff511095CC5A197A54140a24eFEF3A416".to_string(),
                    protocol_system: "uniswap_v2".to_string(),
                    ..Default::default()
                },
                token_in: wbtc.clone(),
                token_out: usdc.clone(),
                split: 0f64,
            };
            let swap_encoder_registry = get_swap_encoder_registry();
            let encoder = SequentialSwapStrategyEncoder::new(
                eth_chain(),
                swap_encoder_registry,
                None,
                Bytes::from_str("0x3Ede3eCa2a72B3aeCC820E955B36f38437D01395").unwrap(),
                false,
            )
            .unwrap();
            let solution = Solution {
                exact_out: false,
                given_token: weth,
                given_amount: BigUint::from_str("1_000000000000000000").unwrap(),
                checked_token: usdc,
                expected_amount: None,
                checked_amount: Some(BigUint::from_str("26173932").unwrap()),
                sender: Bytes::from_str("0xcd09f75E2BF2A4d11F3AB23f1389FcC1621c0cc2").unwrap(),
                receiver: Bytes::from_str("0xcd09f75E2BF2A4d11F3AB23f1389FcC1621c0cc2").unwrap(),
                swaps: vec![swap_weth_wbtc, swap_wbtc_usdc],
                ..Default::default()
            };

            let (calldata, _) = encoder
                .encode_strategy(solution)
                .unwrap();

            let hex_calldata = encode(&calldata);
            println!("test_sequential_swap_strategy_encoder_no_permit2: {}", hex_calldata);

            let expected = String::from(concat!(
                "e8a980d7",                                                         /* function selector */
                "0000000000000000000000000000000000000000000000000de0b6b3a7640000", // amount in
                "000000000000000000000000c02aaa39b223fe8d0a0e5c4f27ead9083c756cc2", // token in
                "000000000000000000000000a0b86991c6218b36c1d19d4a2e9eb0ce3606eb48", // token ou
                "00000000000000000000000000000000000000000000000000000000018f61ec", /* min amount out */
                "0000000000000000000000000000000000000000000000000000000000000000", // wrap
                "0000000000000000000000000000000000000000000000000000000000000000", // unwrap
                "000000000000000000000000cd09f75e2bf2a4d11f3ab23f1389fcc1621c0cc2", // receiver
                "0000000000000000000000000000000000000000000000000000000000000100", /* length ple
                                                                                     * encode */
                "00000000000000000000000000000000000000000000000000000000000000a8",
                // swap 1
                "0052",                                     // swap length
                "5615deb798bb3e4dfa0139dfa1b3d433cc23b72f", // executor address
                "c02aaa39b223fe8d0a0e5c4f27ead9083c756cc2", // token in
                "bb2b8038a1640196fbe3e38816f3e67cba72d940", // component id
                "004375dff511095cc5a197a54140a24efef3a416", // receiver (next pool)
                "00",                                       // zero to one
                "01",                                       // transfer type
                // swap 2
                "0052",                                             // swap length
                "5615deb798bb3e4dfa0139dfa1b3d433cc23b72f",         // executor address
                "2260fac5e5542a773aa44fbcfedf7c193bc2c599",         // token in
                "004375dff511095cc5a197a54140a24efef3a416",         // component id
                "cd09f75e2bf2a4d11f3ab23f1389fcc1621c0cc2",         // receiver (final user)
                "01",                                               // zero to one
                "05",                                               // transfer type - None
                "000000000000000000000000000000000000000000000000", // padding
            ));

            assert_eq!(hex_calldata, expected);
        }
<<<<<<< HEAD

        #[test]
        fn test_sequential_strategy_cyclic_swap() {
            // This test has start and end tokens that are the same
            // The flow is:
            // USDC -> WETH -> USDC  using two pools

            // Set up a mock private key for signing (Alice's pk in our router tests)
            let private_key =
                "0x123456789abcdef123456789abcdef123456789abcdef123456789abcdef1234".to_string();

            let weth = Bytes::from_str("0xc02aaa39b223fe8d0a0e5c4f27ead9083c756cc2").unwrap();
            let usdc = Bytes::from_str("0xa0b86991c6218b36c1d19d4a2e9eb0ce3606eb48").unwrap();

            // Create two Uniswap V3 pools for the cyclic swap
            // USDC -> WETH (Pool 1)
            let swap_usdc_weth = Swap {
                component: ProtocolComponent {
                    id: "0x88e6A0c2dDD26FEEb64F039a2c41296FcB3f5640".to_string(), /* USDC-WETH USV3
                                                                                   * Pool 1 */
=======

        #[test]
        fn test_sequential_strategy_cyclic_swap() {
            // This test has start and end tokens that are the same
            // The flow is:
            // USDC -> WETH -> USDC  using two pools

            // Set up a mock private key for signing (Alice's pk in our router tests)
            let private_key =
                "0x123456789abcdef123456789abcdef123456789abcdef123456789abcdef1234".to_string();

            let weth = Bytes::from_str("0xc02aaa39b223fe8d0a0e5c4f27ead9083c756cc2").unwrap();
            let usdc = Bytes::from_str("0xa0b86991c6218b36c1d19d4a2e9eb0ce3606eb48").unwrap();

            // Create two Uniswap V3 pools for the cyclic swap
            // USDC -> WETH (Pool 1)
            let swap_usdc_weth = Swap {
                component: ProtocolComponent {
                    id: "0x88e6A0c2dDD26FEEb64F039a2c41296FcB3f5640".to_string(), /* USDC-WETH USV3
                                                                                   * Pool 1 */
                    protocol_system: "uniswap_v3".to_string(),
                    static_attributes: {
                        let mut attrs = HashMap::new();
                        attrs.insert(
                            "fee".to_string(),
                            Bytes::from(BigInt::from(500).to_signed_bytes_be()),
                        );
                        attrs
                    },
                    ..Default::default()
                },
                token_in: usdc.clone(),
                token_out: weth.clone(),
                split: 0f64,
            };

            // WETH -> USDC (Pool 2)
            let swap_weth_usdc = Swap {
                component: ProtocolComponent {
                    id: "0x8ad599c3A0ff1De082011EFDDc58f1908eb6e6D8".to_string(), /* USDC-WETH USV3
                                                                                   * Pool 2 */
>>>>>>> 6b3a26f3
                    protocol_system: "uniswap_v3".to_string(),
                    static_attributes: {
                        let mut attrs = HashMap::new();
                        attrs.insert(
                            "fee".to_string(),
<<<<<<< HEAD
                            Bytes::from(BigInt::from(500).to_signed_bytes_be()),
=======
                            Bytes::from(BigInt::from(3000).to_signed_bytes_be()),
>>>>>>> 6b3a26f3
                        );
                        attrs
                    },
                    ..Default::default()
                },
<<<<<<< HEAD
                token_in: usdc.clone(),
                token_out: weth.clone(),
                split: 0f64,
            };

            // WETH -> USDC (Pool 2)
            let swap_weth_usdc = Swap {
                component: ProtocolComponent {
                    id: "0x8ad599c3A0ff1De082011EFDDc58f1908eb6e6D8".to_string(), /* USDC-WETH USV3
                                                                                   * Pool 2 */
                    protocol_system: "uniswap_v3".to_string(),
                    static_attributes: {
                        let mut attrs = HashMap::new();
                        attrs.insert(
                            "fee".to_string(),
                            Bytes::from(BigInt::from(3000).to_signed_bytes_be()),
                        );
                        attrs
                    },
                    ..Default::default()
                },
                token_in: weth.clone(),
                token_out: usdc.clone(),
                split: 0f64,
            };

            let swap_encoder_registry = get_swap_encoder_registry();
            let encoder = SequentialSwapStrategyEncoder::new(
                eth_chain(),
                swap_encoder_registry,
                Some(private_key),
                Bytes::from("0x3Ede3eCa2a72B3aeCC820E955B36f38437D01395"),
                false,
            )
            .unwrap();

            let solution = Solution {
                exact_out: false,
                given_token: usdc.clone(),
                given_amount: BigUint::from_str("100000000").unwrap(), // 100 USDC (6 decimals)
                checked_token: usdc.clone(),
                expected_amount: None,
                checked_amount: Some(BigUint::from_str("99889294").unwrap()), /* Expected output
                                                                               * from
                                                                               * test */
                slippage: None,
                swaps: vec![swap_usdc_weth, swap_weth_usdc],
                sender: Bytes::from_str("0xcd09f75E2BF2A4d11F3AB23f1389FcC1621c0cc2").unwrap(),
                receiver: Bytes::from_str("0xcd09f75E2BF2A4d11F3AB23f1389FcC1621c0cc2").unwrap(),
                ..Default::default()
            };

            let (calldata, _) = encoder
                .encode_strategy(solution)
                .unwrap();
            let hex_calldata = hex::encode(&calldata);
            let expected_input = [
                "51bcc7b6",                                                         // selector
                "0000000000000000000000000000000000000000000000000000000005f5e100", // given amount
                "000000000000000000000000a0b86991c6218b36c1d19d4a2e9eb0ce3606eb48", // given token
                "000000000000000000000000a0b86991c6218b36c1d19d4a2e9eb0ce3606eb48", // checked token
                "0000000000000000000000000000000000000000000000000000000005f4308e", // min amount out
                "0000000000000000000000000000000000000000000000000000000000000000", // wrap action
                "0000000000000000000000000000000000000000000000000000000000000000", // unwrap action
                "000000000000000000000000cd09f75e2bf2a4d11f3ab23f1389fcc1621c0cc2", // receiver
            ]
                .join("");

            let expected_swaps = [
                "00000000000000000000000000000000000000000000000000000000000000d6",  // length of ple encoded swaps without padding
                "0069",  // ple encoded swaps
                "2e234dae75c793f67a35089c9d99245e1c58470b", // executor address
                "a0b86991c6218b36c1d19d4a2e9eb0ce3606eb48", // token in
                "c02aaa39b223fe8d0a0e5c4f27ead9083c756cc2", // token out
                "0001f4",                                   // pool fee
                "3ede3eca2a72b3aecc820e955b36f38437d01395", // receiver
                "88e6a0c2ddd26feeb64f039a2c41296fcb3f5640", // component id
                "01",                                       // zero2one
                "02",                                       // transfer type
                "0069",                                     // ple encoded swaps
                "2e234dae75c793f67a35089c9d99245e1c58470b", // executor address
                "c02aaa39b223fe8d0a0e5c4f27ead9083c756cc2", // token in
                "a0b86991c6218b36c1d19d4a2e9eb0ce3606eb48", // token out
                "000bb8",                                   // pool fee
                "cd09f75e2bf2a4d11f3ab23f1389fcc1621c0cc2", // receiver
                "8ad599c3a0ff1de082011efddc58f1908eb6e6d8", // component id
                "00",                                       // zero2one
                "00",                                       // transfer type
                "00000000000000000000",                     // padding
            ]
                .join("");

            assert_eq!(hex_calldata[..456], expected_input);
            assert_eq!(hex_calldata[1224..], expected_swaps);
            println!("test_cyclic_sequential_swap_split_strategy: {}", hex_calldata);
        }

        mod optimized_transfers {
            // In this module we test the ability to chain swaps or not. Different protocols are
            // tested. The encoded data is used for solidity tests as well
            use super::*;

            #[test]
            fn test_uniswap_v3_uniswap_v2() {
                // Note: This test does not assert anything. It is only used to obtain integration
                // test data for our router solidity test.
                //
                // Performs a sequential swap from WETH to USDC though WBTC using USV3 and USV2
                // pools
                //
                //   WETH ───(USV3)──> WBTC ───(USV2)──> USDC

                let weth = weth();
                let wbtc = Bytes::from_str("0x2260fac5e5542a773aa44fbcfedf7c193bc2c599").unwrap();
                let usdc = Bytes::from_str("0xa0b86991c6218b36c1d19d4a2e9eb0ce3606eb48").unwrap();

                let swap_weth_wbtc = Swap {
                    component: ProtocolComponent {
                        id: "0xCBCdF9626bC03E24f779434178A73a0B4bad62eD".to_string(),
                        protocol_system: "uniswap_v3".to_string(),
                        static_attributes: {
                            let mut attrs = HashMap::new();
                            attrs.insert(
                                "fee".to_string(),
                                Bytes::from(BigInt::from(3000).to_signed_bytes_be()),
                            );
                            attrs
                        },
                        ..Default::default()
                    },
                    token_in: weth.clone(),
                    token_out: wbtc.clone(),
                    split: 0f64,
                };
                let swap_wbtc_usdc = Swap {
                    component: ProtocolComponent {
                        id: "0x004375Dff511095CC5A197A54140a24eFEF3A416".to_string(),
                        protocol_system: "uniswap_v2".to_string(),
                        ..Default::default()
                    },
                    token_in: wbtc.clone(),
                    token_out: usdc.clone(),
                    split: 0f64,
                };
                let swap_encoder_registry = get_swap_encoder_registry();
                let encoder = SequentialSwapStrategyEncoder::new(
                    eth_chain(),
                    swap_encoder_registry,
                    None,
                    Bytes::from_str("0x3Ede3eCa2a72B3aeCC820E955B36f38437D01395").unwrap(),
                    false,
                )
                .unwrap();
                let solution = Solution {
                    exact_out: false,
                    given_token: weth,
                    given_amount: BigUint::from_str("1_000000000000000000").unwrap(),
                    checked_token: usdc,
                    expected_amount: None,
                    checked_amount: Some(BigUint::from_str("26173932").unwrap()),
                    sender: Bytes::from_str("0xcd09f75E2BF2A4d11F3AB23f1389FcC1621c0cc2").unwrap(),
                    receiver: Bytes::from_str("0xcd09f75E2BF2A4d11F3AB23f1389FcC1621c0cc2")
                        .unwrap(),
                    swaps: vec![swap_weth_wbtc, swap_wbtc_usdc],
                    ..Default::default()
                };

                let (calldata, _) = encoder
                    .encode_strategy(solution)
                    .unwrap();

                let _hex_calldata = encode(&calldata);
                println!("test_uniswap_v3_uniswap_v2: {}", _hex_calldata);
            }

            #[test]
            fn test_uniswap_v3_uniswap_v3() {
                // Note: This test does not assert anything. It is only used to obtain integration
                // test data for our router solidity test.
                //
                // Performs a sequential swap from WETH to USDC though WBTC using USV3 pools
                // There is no optimization between the two USV3 pools, this is currently not
                // supported.
                //
                //   WETH ───(USV3)──> WBTC ───(USV3)──> USDC

                let weth = weth();
                let wbtc = Bytes::from_str("0x2260fac5e5542a773aa44fbcfedf7c193bc2c599").unwrap();
                let usdc = Bytes::from_str("0xa0b86991c6218b36c1d19d4a2e9eb0ce3606eb48").unwrap();

                let swap_weth_wbtc = Swap {
                    component: ProtocolComponent {
                        id: "0xCBCdF9626bC03E24f779434178A73a0B4bad62eD".to_string(),
                        protocol_system: "uniswap_v3".to_string(),
                        static_attributes: {
                            let mut attrs = HashMap::new();
                            attrs.insert(
                                "fee".to_string(),
                                Bytes::from(BigInt::from(3000).to_signed_bytes_be()),
                            );
                            attrs
                        },
                        ..Default::default()
                    },
                    token_in: weth.clone(),
                    token_out: wbtc.clone(),
                    split: 0f64,
                };
                let swap_wbtc_usdc = Swap {
                    component: ProtocolComponent {
                        id: "0x99ac8cA7087fA4A2A1FB6357269965A2014ABc35".to_string(),
                        protocol_system: "uniswap_v3".to_string(),
                        static_attributes: {
                            let mut attrs = HashMap::new();
                            attrs.insert(
                                "fee".to_string(),
                                Bytes::from(BigInt::from(3000).to_signed_bytes_be()),
                            );
                            attrs
                        },
                        ..Default::default()
                    },
                    token_in: wbtc.clone(),
                    token_out: usdc.clone(),
                    split: 0f64,
                };
                let swap_encoder_registry = get_swap_encoder_registry();
                let encoder = SequentialSwapStrategyEncoder::new(
                    eth_chain(),
                    swap_encoder_registry,
                    None,
                    Bytes::from_str("0x3Ede3eCa2a72B3aeCC820E955B36f38437D01395").unwrap(),
                    false,
                )
                .unwrap();
                let solution = Solution {
                    exact_out: false,
                    given_token: weth,
                    given_amount: BigUint::from_str("1_000000000000000000").unwrap(),
                    checked_token: usdc,
                    expected_amount: None,
                    checked_amount: Some(BigUint::from_str("26173932").unwrap()),
                    sender: Bytes::from_str("0xcd09f75E2BF2A4d11F3AB23f1389FcC1621c0cc2").unwrap(),
                    receiver: Bytes::from_str("0xcd09f75E2BF2A4d11F3AB23f1389FcC1621c0cc2")
                        .unwrap(),
                    swaps: vec![swap_weth_wbtc, swap_wbtc_usdc],
                    ..Default::default()
                };

                let (calldata, _) = encoder
                    .encode_strategy(solution)
                    .unwrap();

                let _hex_calldata = encode(&calldata);
                println!("test_uniswap_v3_uniswap_v3: {}", _hex_calldata);
            }

            #[test]
            fn test_uniswap_v3_curve() {
                // Note: This test does not assert anything. It is only used to obtain integration
                // test data for our router solidity test.
                //
                // Performs a sequential swap from WETH to USDT though WBTC using USV3 and curve
                // pools
                //
                //   WETH ───(USV3)──> WBTC ───(curve)──> USDT

                let weth = weth();
                let wbtc = Bytes::from_str("0x2260fac5e5542a773aa44fbcfedf7c193bc2c599").unwrap();
                let usdt = Bytes::from_str("0xdAC17F958D2ee523a2206206994597C13D831ec7").unwrap();

                let swap_weth_wbtc = Swap {
                    component: ProtocolComponent {
                        id: "0xCBCdF9626bC03E24f779434178A73a0B4bad62eD".to_string(),
                        protocol_system: "uniswap_v3".to_string(),
                        static_attributes: {
                            let mut attrs = HashMap::new();
                            attrs.insert(
                                "fee".to_string(),
                                Bytes::from(BigInt::from(3000).to_signed_bytes_be()),
                            );
                            attrs
                        },
                        ..Default::default()
                    },
                    token_in: weth.clone(),
                    token_out: wbtc.clone(),
                    split: 0f64,
                };

                let swap_wbtc_usdt = Swap {
                    component: ProtocolComponent {
                        id: String::from("0xD51a44d3FaE010294C616388b506AcdA1bfAAE46"),
                        protocol_system: String::from("vm:curve"),
                        static_attributes: {
                            let mut attrs: HashMap<String, Bytes> = HashMap::new();
                            attrs.insert(
                                "factory".into(),
                                Bytes::from(
                                    "0x0000000000000000000000000000000000000000"
                                        .as_bytes()
                                        .to_vec(),
                                ),
                            );
                            attrs
                        },
                        ..Default::default()
                    },
                    token_in: wbtc.clone(),
                    token_out: usdt.clone(),
                    split: 0f64,
                };
                let swap_encoder_registry = get_swap_encoder_registry();
                let encoder = SequentialSwapStrategyEncoder::new(
                    eth_chain(),
                    swap_encoder_registry,
                    None,
                    Bytes::from_str("0x3Ede3eCa2a72B3aeCC820E955B36f38437D01395").unwrap(),
                    false,
                )
                .unwrap();
                let solution = Solution {
                    exact_out: false,
                    given_token: weth,
                    given_amount: BigUint::from_str("1_000000000000000000").unwrap(),
                    checked_token: usdt,
                    expected_amount: None,
                    checked_amount: Some(BigUint::from_str("26173932").unwrap()),
                    sender: Bytes::from_str("0xcd09f75E2BF2A4d11F3AB23f1389FcC1621c0cc2").unwrap(),
                    receiver: Bytes::from_str("0xcd09f75E2BF2A4d11F3AB23f1389FcC1621c0cc2")
                        .unwrap(),
                    swaps: vec![swap_weth_wbtc, swap_wbtc_usdt],
                    ..Default::default()
                };

                let (calldata, _) = encoder
                    .encode_strategy(solution)
                    .unwrap();

                let _hex_calldata = encode(&calldata);
                println!("test_uniswap_v3_curve: {}", _hex_calldata);
            }

            #[test]
            fn test_balancer_v2_uniswap_v2() {
                // Note: This test does not assert anything. It is only used to obtain integration
                // test data for our router solidity test.
                //
                // Performs a sequential swap from WETH to USDC though WBTC using balancer and USV2
                // pools
                //
                //   WETH ───(balancer)──> WBTC ───(USV2)──> USDC

                let weth = weth();
                let wbtc = Bytes::from_str("0x2260fac5e5542a773aa44fbcfedf7c193bc2c599").unwrap();
                let usdc = Bytes::from_str("0xa0b86991c6218b36c1d19d4a2e9eb0ce3606eb48").unwrap();

                let swap_weth_wbtc = Swap {
                    component: ProtocolComponent {
                        id: "0xa6f548df93de924d73be7d25dc02554c6bd66db500020000000000000000000e"
                            .to_string(),
                        protocol_system: "vm:balancer_v2".to_string(),
                        ..Default::default()
                    },
                    token_in: weth.clone(),
                    token_out: wbtc.clone(),
                    split: 0f64,
                };

                let swap_wbtc_usdc = Swap {
                    component: ProtocolComponent {
                        id: "0x004375Dff511095CC5A197A54140a24eFEF3A416".to_string(),
                        protocol_system: "uniswap_v2".to_string(),
                        ..Default::default()
                    },
                    token_in: wbtc.clone(),
                    token_out: usdc.clone(),
                    split: 0f64,
                };
=======
                token_in: weth.clone(),
                token_out: usdc.clone(),
                split: 0f64,
            };

            let swap_encoder_registry = get_swap_encoder_registry();
            let encoder = SequentialSwapStrategyEncoder::new(
                eth_chain(),
                swap_encoder_registry,
                Some(private_key),
                Bytes::from("0x3Ede3eCa2a72B3aeCC820E955B36f38437D01395"),
                false,
            )
            .unwrap();

            let solution = Solution {
                exact_out: false,
                given_token: usdc.clone(),
                given_amount: BigUint::from_str("100000000").unwrap(), // 100 USDC (6 decimals)
                checked_token: usdc.clone(),
                expected_amount: None,
                checked_amount: Some(BigUint::from_str("99389294").unwrap()), /* Expected output
                                                                               * from
                                                                               * test */
                slippage: None,
                swaps: vec![swap_usdc_weth, swap_weth_usdc],
                sender: Bytes::from_str("0xcd09f75E2BF2A4d11F3AB23f1389FcC1621c0cc2").unwrap(),
                receiver: Bytes::from_str("0xcd09f75E2BF2A4d11F3AB23f1389FcC1621c0cc2").unwrap(),
                ..Default::default()
            };

            let (calldata, _) = encoder
                .encode_strategy(solution)
                .unwrap();
            let hex_calldata = hex::encode(&calldata);
            let expected_input = [
                "51bcc7b6",                                                         // selector
                "0000000000000000000000000000000000000000000000000000000005f5e100", // given amount
                "000000000000000000000000a0b86991c6218b36c1d19d4a2e9eb0ce3606eb48", // given token
                "000000000000000000000000a0b86991c6218b36c1d19d4a2e9eb0ce3606eb48", // checked token
                "0000000000000000000000000000000000000000000000000000000005ec8f6e", // min amount out
                "0000000000000000000000000000000000000000000000000000000000000000", // wrap action
                "0000000000000000000000000000000000000000000000000000000000000000", // unwrap action
                "000000000000000000000000cd09f75e2bf2a4d11f3ab23f1389fcc1621c0cc2", // receiver
            ]
                .join("");

            let expected_swaps = [
                "00000000000000000000000000000000000000000000000000000000000000d6",  // length of ple encoded swaps without padding
                "0069",  // ple encoded swaps
                "2e234dae75c793f67a35089c9d99245e1c58470b", // executor address
                "a0b86991c6218b36c1d19d4a2e9eb0ce3606eb48", // token in
                "c02aaa39b223fe8d0a0e5c4f27ead9083c756cc2", // token out
                "0001f4",                                   // pool fee
                "3ede3eca2a72b3aecc820e955b36f38437d01395", // receiver
                "88e6a0c2ddd26feeb64f039a2c41296fcb3f5640", // component id
                "01",                                       // zero2one
                "02",                                       // transfer type
                "0069",                                     // ple encoded swaps
                "2e234dae75c793f67a35089c9d99245e1c58470b", // executor address
                "c02aaa39b223fe8d0a0e5c4f27ead9083c756cc2", // token in
                "a0b86991c6218b36c1d19d4a2e9eb0ce3606eb48", // token out
                "000bb8",                                   // pool fee
                "cd09f75e2bf2a4d11f3ab23f1389fcc1621c0cc2", // receiver
                "8ad599c3a0ff1de082011efddc58f1908eb6e6d8", // component id
                "00",                                       // zero2one
                "00",                                       // transfer type
                "00000000000000000000",                     // padding
            ]
                .join("");

            assert_eq!(hex_calldata[..456], expected_input);
            assert_eq!(hex_calldata[1224..], expected_swaps);
            println!("test_cyclic_sequential_swap_split_strategy: {}", hex_calldata);
        }

        mod optimized_transfers {
            // In this module we test the ability to chain swaps or not. Different protocols are
            // tested. The encoded data is used for solidity tests as well
            use super::*;

            #[test]
            fn test_uniswap_v3_uniswap_v2() {
                // Note: This test does not assert anything. It is only used to obtain integration
                // test data for our router solidity test.
                //
                // Performs a sequential swap from WETH to USDC though WBTC using USV3 and USV2
                // pools
                //
                //   WETH ───(USV3)──> WBTC ───(USV2)──> USDC

                let weth = weth();
                let wbtc = Bytes::from_str("0x2260fac5e5542a773aa44fbcfedf7c193bc2c599").unwrap();
                let usdc = Bytes::from_str("0xa0b86991c6218b36c1d19d4a2e9eb0ce3606eb48").unwrap();

                let swap_weth_wbtc = Swap {
                    component: ProtocolComponent {
                        id: "0xCBCdF9626bC03E24f779434178A73a0B4bad62eD".to_string(),
                        protocol_system: "uniswap_v3".to_string(),
                        static_attributes: {
                            let mut attrs = HashMap::new();
                            attrs.insert(
                                "fee".to_string(),
                                Bytes::from(BigInt::from(3000).to_signed_bytes_be()),
                            );
                            attrs
                        },
                        ..Default::default()
                    },
                    token_in: weth.clone(),
                    token_out: wbtc.clone(),
                    split: 0f64,
                };
                let swap_wbtc_usdc = Swap {
                    component: ProtocolComponent {
                        id: "0x004375Dff511095CC5A197A54140a24eFEF3A416".to_string(),
                        protocol_system: "uniswap_v2".to_string(),
                        ..Default::default()
                    },
                    token_in: wbtc.clone(),
                    token_out: usdc.clone(),
                    split: 0f64,
                };
                let swap_encoder_registry = get_swap_encoder_registry();
                let encoder = SequentialSwapStrategyEncoder::new(
                    eth_chain(),
                    swap_encoder_registry,
                    None,
                    Bytes::from_str("0x3Ede3eCa2a72B3aeCC820E955B36f38437D01395").unwrap(),
                    false,
                )
                .unwrap();
                let solution = Solution {
                    exact_out: false,
                    given_token: weth,
                    given_amount: BigUint::from_str("1_000000000000000000").unwrap(),
                    checked_token: usdc,
                    expected_amount: None,
                    checked_amount: Some(BigUint::from_str("26173932").unwrap()),
                    sender: Bytes::from_str("0xcd09f75E2BF2A4d11F3AB23f1389FcC1621c0cc2").unwrap(),
                    receiver: Bytes::from_str("0xcd09f75E2BF2A4d11F3AB23f1389FcC1621c0cc2")
                        .unwrap(),
                    swaps: vec![swap_weth_wbtc, swap_wbtc_usdc],
                    ..Default::default()
                };

                let (calldata, _) = encoder
                    .encode_strategy(solution)
                    .unwrap();

                let _hex_calldata = encode(&calldata);
                println!("test_uniswap_v3_uniswap_v2: {}", _hex_calldata);
            }

            #[test]
            fn test_uniswap_v3_uniswap_v3() {
                // Note: This test does not assert anything. It is only used to obtain integration
                // test data for our router solidity test.
                //
                // Performs a sequential swap from WETH to USDC though WBTC using USV3 pools
                // There is no optimization between the two USV3 pools, this is currently not
                // supported.
                //
                //   WETH ───(USV3)──> WBTC ───(USV3)──> USDC

                let weth = weth();
                let wbtc = Bytes::from_str("0x2260fac5e5542a773aa44fbcfedf7c193bc2c599").unwrap();
                let usdc = Bytes::from_str("0xa0b86991c6218b36c1d19d4a2e9eb0ce3606eb48").unwrap();

                let swap_weth_wbtc = Swap {
                    component: ProtocolComponent {
                        id: "0xCBCdF9626bC03E24f779434178A73a0B4bad62eD".to_string(),
                        protocol_system: "uniswap_v3".to_string(),
                        static_attributes: {
                            let mut attrs = HashMap::new();
                            attrs.insert(
                                "fee".to_string(),
                                Bytes::from(BigInt::from(3000).to_signed_bytes_be()),
                            );
                            attrs
                        },
                        ..Default::default()
                    },
                    token_in: weth.clone(),
                    token_out: wbtc.clone(),
                    split: 0f64,
                };
                let swap_wbtc_usdc = Swap {
                    component: ProtocolComponent {
                        id: "0x99ac8cA7087fA4A2A1FB6357269965A2014ABc35".to_string(),
                        protocol_system: "uniswap_v3".to_string(),
                        static_attributes: {
                            let mut attrs = HashMap::new();
                            attrs.insert(
                                "fee".to_string(),
                                Bytes::from(BigInt::from(3000).to_signed_bytes_be()),
                            );
                            attrs
                        },
                        ..Default::default()
                    },
                    token_in: wbtc.clone(),
                    token_out: usdc.clone(),
                    split: 0f64,
                };
                let swap_encoder_registry = get_swap_encoder_registry();
                let encoder = SequentialSwapStrategyEncoder::new(
                    eth_chain(),
                    swap_encoder_registry,
                    None,
                    Bytes::from_str("0x3Ede3eCa2a72B3aeCC820E955B36f38437D01395").unwrap(),
                    false,
                )
                .unwrap();
                let solution = Solution {
                    exact_out: false,
                    given_token: weth,
                    given_amount: BigUint::from_str("1_000000000000000000").unwrap(),
                    checked_token: usdc,
                    expected_amount: None,
                    checked_amount: Some(BigUint::from_str("26173932").unwrap()),
                    sender: Bytes::from_str("0xcd09f75E2BF2A4d11F3AB23f1389FcC1621c0cc2").unwrap(),
                    receiver: Bytes::from_str("0xcd09f75E2BF2A4d11F3AB23f1389FcC1621c0cc2")
                        .unwrap(),
                    swaps: vec![swap_weth_wbtc, swap_wbtc_usdc],
                    ..Default::default()
                };

                let (calldata, _) = encoder
                    .encode_strategy(solution)
                    .unwrap();

                let _hex_calldata = encode(&calldata);
                println!("test_uniswap_v3_uniswap_v3: {}", _hex_calldata);
            }

            #[test]
            fn test_uniswap_v3_curve() {
                // Note: This test does not assert anything. It is only used to obtain integration
                // test data for our router solidity test.
                //
                // Performs a sequential swap from WETH to USDT though WBTC using USV3 and curve
                // pools
                //
                //   WETH ───(USV3)──> WBTC ───(curve)──> USDT

                let weth = weth();
                let wbtc = Bytes::from_str("0x2260fac5e5542a773aa44fbcfedf7c193bc2c599").unwrap();
                let usdt = Bytes::from_str("0xdAC17F958D2ee523a2206206994597C13D831ec7").unwrap();

                let swap_weth_wbtc = Swap {
                    component: ProtocolComponent {
                        id: "0xCBCdF9626bC03E24f779434178A73a0B4bad62eD".to_string(),
                        protocol_system: "uniswap_v3".to_string(),
                        static_attributes: {
                            let mut attrs = HashMap::new();
                            attrs.insert(
                                "fee".to_string(),
                                Bytes::from(BigInt::from(3000).to_signed_bytes_be()),
                            );
                            attrs
                        },
                        ..Default::default()
                    },
                    token_in: weth.clone(),
                    token_out: wbtc.clone(),
                    split: 0f64,
                };

                let swap_wbtc_usdt = Swap {
                    component: ProtocolComponent {
                        id: String::from("0xD51a44d3FaE010294C616388b506AcdA1bfAAE46"),
                        protocol_system: String::from("vm:curve"),
                        static_attributes: {
                            let mut attrs: HashMap<String, Bytes> = HashMap::new();
                            attrs.insert(
                                "factory".into(),
                                Bytes::from(
                                    "0x0000000000000000000000000000000000000000"
                                        .as_bytes()
                                        .to_vec(),
                                ),
                            );
                            attrs
                        },
                        ..Default::default()
                    },
                    token_in: wbtc.clone(),
                    token_out: usdt.clone(),
                    split: 0f64,
                };
                let swap_encoder_registry = get_swap_encoder_registry();
                let encoder = SequentialSwapStrategyEncoder::new(
                    eth_chain(),
                    swap_encoder_registry,
                    None,
                    Bytes::from_str("0x3Ede3eCa2a72B3aeCC820E955B36f38437D01395").unwrap(),
                    false,
                )
                .unwrap();
                let solution = Solution {
                    exact_out: false,
                    given_token: weth,
                    given_amount: BigUint::from_str("1_000000000000000000").unwrap(),
                    checked_token: usdt,
                    expected_amount: None,
                    checked_amount: Some(BigUint::from_str("26173932").unwrap()),
                    sender: Bytes::from_str("0xcd09f75E2BF2A4d11F3AB23f1389FcC1621c0cc2").unwrap(),
                    receiver: Bytes::from_str("0xcd09f75E2BF2A4d11F3AB23f1389FcC1621c0cc2")
                        .unwrap(),
                    swaps: vec![swap_weth_wbtc, swap_wbtc_usdt],
                    ..Default::default()
                };

                let (calldata, _) = encoder
                    .encode_strategy(solution)
                    .unwrap();

                let _hex_calldata = encode(&calldata);
                println!("test_uniswap_v3_curve: {}", _hex_calldata);
            }

            #[test]
            fn test_balancer_v2_uniswap_v2() {
                // Note: This test does not assert anything. It is only used to obtain integration
                // test data for our router solidity test.
                //
                // Performs a sequential swap from WETH to USDC though WBTC using balancer and USV2
                // pools
                //
                //   WETH ───(balancer)──> WBTC ───(USV2)──> USDC

                let weth = weth();
                let wbtc = Bytes::from_str("0x2260fac5e5542a773aa44fbcfedf7c193bc2c599").unwrap();
                let usdc = Bytes::from_str("0xa0b86991c6218b36c1d19d4a2e9eb0ce3606eb48").unwrap();

                let swap_weth_wbtc = Swap {
                    component: ProtocolComponent {
                        id: "0xa6f548df93de924d73be7d25dc02554c6bd66db500020000000000000000000e"
                            .to_string(),
                        protocol_system: "vm:balancer_v2".to_string(),
                        ..Default::default()
                    },
                    token_in: weth.clone(),
                    token_out: wbtc.clone(),
                    split: 0f64,
                };

                let swap_wbtc_usdc = Swap {
                    component: ProtocolComponent {
                        id: "0x004375Dff511095CC5A197A54140a24eFEF3A416".to_string(),
                        protocol_system: "uniswap_v2".to_string(),
                        ..Default::default()
                    },
                    token_in: wbtc.clone(),
                    token_out: usdc.clone(),
                    split: 0f64,
                };
                let swap_encoder_registry = get_swap_encoder_registry();
                let encoder = SequentialSwapStrategyEncoder::new(
                    eth_chain(),
                    swap_encoder_registry,
                    None,
                    Bytes::from_str("0x3Ede3eCa2a72B3aeCC820E955B36f38437D01395").unwrap(),
                    false,
                )
                .unwrap();
                let solution = Solution {
                    exact_out: false,
                    given_token: weth,
                    given_amount: BigUint::from_str("1_000000000000000000").unwrap(),
                    checked_token: usdc,
                    expected_amount: None,
                    checked_amount: Some(BigUint::from_str("26173932").unwrap()),
                    sender: Bytes::from_str("0xcd09f75E2BF2A4d11F3AB23f1389FcC1621c0cc2").unwrap(),
                    receiver: Bytes::from_str("0xcd09f75E2BF2A4d11F3AB23f1389FcC1621c0cc2")
                        .unwrap(),
                    swaps: vec![swap_weth_wbtc, swap_wbtc_usdc],
                    ..Default::default()
                };

                let (calldata, _) = encoder
                    .encode_strategy(solution)
                    .unwrap();

                let _hex_calldata = encode(&calldata);
                println!("test_balancer_v2_uniswap_v2: {}", _hex_calldata);
            }

            #[test]
            fn test_multi_protocol() {
                // Note: This test does not assert anything. It is only used to obtain integration
                // test data for our router solidity test.
                //
                // Performs the following swap:
                //
                //   DAI ─(USV2)-> WETH ─(bal)─> WBTC ─(curve)─> USDT ─(ekubo)─> USDC ─(USV4)─> ETH

                let weth = weth();
                let eth = eth();
                let wbtc = Bytes::from_str("0x2260fac5e5542a773aa44fbcfedf7c193bc2c599").unwrap();
                let usdc = Bytes::from_str("0xa0b86991c6218b36c1d19d4a2e9eb0ce3606eb48").unwrap();
                let usdt = Bytes::from_str("0xdAC17F958D2ee523a2206206994597C13D831ec7").unwrap();
                let dai = Bytes::from_str("0x6B175474E89094C44Da98b954EedeAC495271d0F").unwrap();

                // Set up a mock private key for signing (Alice's pk in our router tests)
                let private_key =
                    "0x123456789abcdef123456789abcdef123456789abcdef123456789abcdef1234"
                        .to_string();

                let usv2_swap_dai_weth = Swap {
                    component: ProtocolComponent {
                        id: "0xA478c2975Ab1Ea89e8196811F51A7B7Ade33eB11".to_string(),
                        protocol_system: "uniswap_v2".to_string(),
                        ..Default::default()
                    },
                    token_in: dai.clone(),
                    token_out: weth.clone(),
                    split: 0f64,
                };

                let balancer_swap_weth_wbtc = Swap {
                    component: ProtocolComponent {
                        id: "0xa6f548df93de924d73be7d25dc02554c6bd66db500020000000000000000000e"
                            .to_string(),
                        protocol_system: "vm:balancer_v2".to_string(),
                        ..Default::default()
                    },
                    token_in: weth.clone(),
                    token_out: wbtc.clone(),
                    split: 0f64,
                };

                let curve_swap_wbtc_usdt = Swap {
                    component: ProtocolComponent {
                        id: String::from("0xD51a44d3FaE010294C616388b506AcdA1bfAAE46"),
                        protocol_system: String::from("vm:curve"),
                        static_attributes: {
                            let mut attrs: HashMap<String, Bytes> = HashMap::new();
                            attrs.insert(
                                "factory".into(),
                                Bytes::from(
                                    "0x0000000000000000000000000000000000000000"
                                        .as_bytes()
                                        .to_vec(),
                                ),
                            );
                            attrs
                        },
                        ..Default::default()
                    },
                    token_in: wbtc.clone(),
                    token_out: usdt.clone(),
                    split: 0f64,
                };

                // Ekubo

                let component = ProtocolComponent {
                    // All Ekubo swaps go through the core contract - not necessary to specify pool
                    // id for test
                    protocol_system: "ekubo_v2".to_string(),
                    // 0.0025% fee & 0.005% base pool
                    static_attributes: HashMap::from([
                        ("fee".to_string(), Bytes::from(461168601842738_u64)),
                        ("tick_spacing".to_string(), Bytes::from(50_u32)),
                        ("extension".to_string(), Bytes::zero(20)),
                    ]),
                    ..Default::default()
                };
                let ekubo_swap_usdt_usdc = Swap {
                    component,
                    token_in: usdt.clone(),
                    token_out: usdc.clone(),
                    split: 0f64,
                };

                // USV4
                // Fee and tick spacing information for this test is obtained by querying the
                // USV4 Position Manager contract: 0xbd216513d74c8cf14cf4747e6aaa6420ff64ee9e
                // Using the poolKeys function with the first 25 bytes of the pool id
                let pool_fee_usdc_eth = Bytes::from(BigInt::from(3000).to_signed_bytes_be());
                let tick_spacing_usdc_eth = Bytes::from(BigInt::from(60).to_signed_bytes_be());
                let mut static_attributes_usdc_eth: HashMap<String, Bytes> = HashMap::new();
                static_attributes_usdc_eth.insert("key_lp_fee".into(), pool_fee_usdc_eth);
                static_attributes_usdc_eth.insert("tick_spacing".into(), tick_spacing_usdc_eth);

                let usv4_swap_usdc_eth = Swap {
                    component: ProtocolComponent {
                        id: "0xdce6394339af00981949f5f3baf27e3610c76326a700af57e4b3e3ae4977f78d"
                            .to_string(),
                        protocol_system: "uniswap_v4".to_string(),
                        static_attributes: static_attributes_usdc_eth,
                        ..Default::default()
                    },
                    token_in: usdc.clone(),
                    token_out: eth.clone(),
                    split: 0f64,
                };

                // Put all components together
>>>>>>> 6b3a26f3
                let swap_encoder_registry = get_swap_encoder_registry();
                let encoder = SequentialSwapStrategyEncoder::new(
                    eth_chain(),
                    swap_encoder_registry,
<<<<<<< HEAD
                    None,
=======
                    Some(private_key),
>>>>>>> 6b3a26f3
                    Bytes::from_str("0x3Ede3eCa2a72B3aeCC820E955B36f38437D01395").unwrap(),
                    false,
                )
                .unwrap();
                let solution = Solution {
                    exact_out: false,
<<<<<<< HEAD
                    given_token: weth,
                    given_amount: BigUint::from_str("1_000000000000000000").unwrap(),
                    checked_token: usdc,
                    expected_amount: None,
                    checked_amount: Some(BigUint::from_str("26173932").unwrap()),
                    sender: Bytes::from_str("0xcd09f75E2BF2A4d11F3AB23f1389FcC1621c0cc2").unwrap(),
                    receiver: Bytes::from_str("0xcd09f75E2BF2A4d11F3AB23f1389FcC1621c0cc2")
                        .unwrap(),
                    swaps: vec![swap_weth_wbtc, swap_wbtc_usdc],
=======
                    given_token: dai,
                    given_amount: BigUint::from_str("1500_000000000000000000").unwrap(),
                    checked_token: eth,
                    expected_amount: None,
                    checked_amount: Some(BigUint::from_str("732214216964381330").unwrap()),
                    sender: Bytes::from_str("0xcd09f75E2BF2A4d11F3AB23f1389FcC1621c0cc2").unwrap(),
                    receiver: Bytes::from_str("0xcd09f75E2BF2A4d11F3AB23f1389FcC1621c0cc2")
                        .unwrap(),
                    swaps: vec![
                        usv2_swap_dai_weth,
                        balancer_swap_weth_wbtc,
                        curve_swap_wbtc_usdt,
                        ekubo_swap_usdt_usdc,
                        usv4_swap_usdc_eth,
                    ],
>>>>>>> 6b3a26f3
                    ..Default::default()
                };

                let (calldata, _) = encoder
                    .encode_strategy(solution)
                    .unwrap();

                let _hex_calldata = encode(&calldata);
<<<<<<< HEAD
                println!("test_balancer_v2_uniswap_v2: {}", _hex_calldata);
=======
                println!("multi_protocol: {}", _hex_calldata);
>>>>>>> 6b3a26f3
            }
        }
    }

    mod split {
        use super::*;

        #[test]
        fn test_split_swap_strategy_encoder() {
            // Note: This test does not assert anything. It is only used to obtain integration test
            // data for our router solidity test.
            //
            // Performs a split swap from WETH to USDC though WBTC and DAI using USV2 pools
            //
            //         ┌──(USV2)──> WBTC ───(USV2)──> USDC
            //   WETH ─┤
            //         └──(USV2)──> DAI  ───(USV2)──> USDC
            //

            // Set up a mock private key for signing
            let private_key =
                "0x123456789abcdef123456789abcdef123456789abcdef123456789abcdef1234".to_string();

            let weth = weth();
            let dai = Bytes::from_str("0x6b175474e89094c44da98b954eedeac495271d0f").unwrap();
            let wbtc = Bytes::from_str("0x2260fac5e5542a773aa44fbcfedf7c193bc2c599").unwrap();
            let usdc = Bytes::from_str("0xa0b86991c6218b36c1d19d4a2e9eb0ce3606eb48").unwrap();

            let swap_weth_dai = Swap {
                component: ProtocolComponent {
                    id: "0xA478c2975Ab1Ea89e8196811F51A7B7Ade33eB11".to_string(),
                    protocol_system: "uniswap_v2".to_string(),
                    ..Default::default()
                },
                token_in: weth.clone(),
                token_out: dai.clone(),
                split: 0.5f64,
            };
            let swap_weth_wbtc = Swap {
                component: ProtocolComponent {
                    id: "0xBb2b8038a1640196FbE3e38816F3e67Cba72D940".to_string(),
                    protocol_system: "uniswap_v2".to_string(),
                    ..Default::default()
<<<<<<< HEAD
                },
                token_in: weth.clone(),
                token_out: wbtc.clone(),
                // This represents the remaining 50%, but to avoid any rounding errors we set this
                // to 0 to signify "the remainder of the WETH value". It should
                // still be very close to 50%
                split: 0f64,
            };
            let swap_dai_usdc = Swap {
                component: ProtocolComponent {
                    id: "0xAE461cA67B15dc8dc81CE7615e0320dA1A9aB8D5".to_string(),
                    protocol_system: "uniswap_v2".to_string(),
                    ..Default::default()
                },
=======
                },
                token_in: weth.clone(),
                token_out: wbtc.clone(),
                // This represents the remaining 50%, but to avoid any rounding errors we set this
                // to 0 to signify "the remainder of the WETH value". It should
                // still be very close to 50%
                split: 0f64,
            };
            let swap_dai_usdc = Swap {
                component: ProtocolComponent {
                    id: "0xAE461cA67B15dc8dc81CE7615e0320dA1A9aB8D5".to_string(),
                    protocol_system: "uniswap_v2".to_string(),
                    ..Default::default()
                },
>>>>>>> 6b3a26f3
                token_in: dai.clone(),
                token_out: usdc.clone(),
                split: 0f64,
            };
            let swap_wbtc_usdc = Swap {
                component: ProtocolComponent {
                    id: "0x004375Dff511095CC5A197A54140a24eFEF3A416".to_string(),
                    protocol_system: "uniswap_v2".to_string(),
                    ..Default::default()
                },
                token_in: wbtc.clone(),
                token_out: usdc.clone(),
                split: 0f64,
            };
            let swap_encoder_registry = get_swap_encoder_registry();
            let encoder = SplitSwapStrategyEncoder::new(
                eth_chain(),
                swap_encoder_registry,
                Some(private_key),
                Bytes::from("0x3Ede3eCa2a72B3aeCC820E955B36f38437D01395"),
                false,
            )
            .unwrap();
            let solution = Solution {
                exact_out: false,
                given_token: weth,
                given_amount: BigUint::from_str("1_000000000000000000").unwrap(),
                checked_token: usdc,
                expected_amount: None,
                checked_amount: Some(BigUint::from_str("26173932").unwrap()),
                sender: Bytes::from_str("0xcd09f75E2BF2A4d11F3AB23f1389FcC1621c0cc2").unwrap(),
                receiver: Bytes::from_str("0xcd09f75E2BF2A4d11F3AB23f1389FcC1621c0cc2").unwrap(),
                swaps: vec![swap_weth_dai, swap_weth_wbtc, swap_dai_usdc, swap_wbtc_usdc],
                ..Default::default()
            };
<<<<<<< HEAD

            let (calldata, _) = encoder
                .encode_strategy(solution)
                .unwrap();

=======

            let (calldata, _) = encoder
                .encode_strategy(solution)
                .unwrap();

>>>>>>> 6b3a26f3
            let _hex_calldata = encode(&calldata);
            println!("test_split_swap_strategy_encoder: {}", _hex_calldata);
        }

        #[test]
        fn test_split_input_cyclic_swap() {
            // This test has start and end tokens that are the same
            // The flow is:
            //            ┌─ (USV3, 60% split) ──> WETH ─┐
            //            │                              │
            // USDC ──────┤                              ├──(USV2)──> USDC
            //            │                              │
            //            └─ (USV3, 40% split) ──> WETH ─┘

            // Set up a mock private key for signing (Alice's pk in our router tests)
            let private_key =
                "0x123456789abcdef123456789abcdef123456789abcdef123456789abcdef1234".to_string();

            let weth = Bytes::from_str("0xc02aaa39b223fe8d0a0e5c4f27ead9083c756cc2").unwrap();
            let usdc = Bytes::from_str("0xa0b86991c6218b36c1d19d4a2e9eb0ce3606eb48").unwrap();

            // USDC -> WETH (Pool 1) - 60% of input
            let swap_usdc_weth_pool1 = Swap {
                component: ProtocolComponent {
                    id: "0x88e6A0c2dDD26FEEb64F039a2c41296FcB3f5640".to_string(), /* USDC-WETH USV3
                                                                                   * Pool 1 */
                    protocol_system: "uniswap_v3".to_string(),
                    static_attributes: {
                        let mut attrs = HashMap::new();
                        attrs.insert(
                            "fee".to_string(),
                            Bytes::from(BigInt::from(500).to_signed_bytes_be()),
                        );
                        attrs
                    },
                    ..Default::default()
                },
                token_in: usdc.clone(),
                token_out: weth.clone(),
                split: 0.6f64, // 60% of input
            };

            // USDC -> WETH (Pool 2) - 40% of input (remaining)
            let swap_usdc_weth_pool2 = Swap {
                component: ProtocolComponent {
                    id: "0x8ad599c3A0ff1De082011EFDDc58f1908eb6e6D8".to_string(), /* USDC-WETH USV3
                                                                                   * Pool 2 */
                    protocol_system: "uniswap_v3".to_string(),
                    static_attributes: {
                        let mut attrs = HashMap::new();
                        attrs.insert(
                            "fee".to_string(),
                            Bytes::from(BigInt::from(3000).to_signed_bytes_be()),
                        );
                        attrs
                    },
                    ..Default::default()
                },
                token_in: usdc.clone(),
                token_out: weth.clone(),
                split: 0f64, // Remaining 40%
            };
<<<<<<< HEAD

            // WETH -> USDC (Pool 2)
            let swap_weth_usdc_pool2 = Swap {
                component: ProtocolComponent {
                    id: "0xB4e16d0168e52d35CaCD2c6185b44281Ec28C9Dc".to_string(), /* USDC-WETH USV2
                                                                                   * Pool 2 */
                    protocol_system: "uniswap_v2".to_string(),
                    static_attributes: {
                        let mut attrs = HashMap::new();
                        attrs.insert(
                            "fee".to_string(),
                            Bytes::from(BigInt::from(3000).to_signed_bytes_be()),
                        );
                        attrs
                    },
                    ..Default::default()
                },
                token_in: weth.clone(),
                token_out: usdc.clone(),
                split: 0.0f64,
            };

=======

            // WETH -> USDC (Pool 2)
            let swap_weth_usdc_pool2 = Swap {
                component: ProtocolComponent {
                    id: "0xB4e16d0168e52d35CaCD2c6185b44281Ec28C9Dc".to_string(), /* USDC-WETH USV2
                                                                                   * Pool 2 */
                    protocol_system: "uniswap_v2".to_string(),
                    static_attributes: {
                        let mut attrs = HashMap::new();
                        attrs.insert(
                            "fee".to_string(),
                            Bytes::from(BigInt::from(3000).to_signed_bytes_be()),
                        );
                        attrs
                    },
                    ..Default::default()
                },
                token_in: weth.clone(),
                token_out: usdc.clone(),
                split: 0.0f64,
            };

>>>>>>> 6b3a26f3
            let swap_encoder_registry = get_swap_encoder_registry();
            let encoder = SplitSwapStrategyEncoder::new(
                eth_chain(),
                swap_encoder_registry,
                Some(private_key.clone()),
                Bytes::from("0x3Ede3eCa2a72B3aeCC820E955B36f38437D01395"),
                false,
            )
            .unwrap();

            let solution = Solution {
                exact_out: false,
                given_token: usdc.clone(),
                given_amount: BigUint::from_str("100000000").unwrap(), // 100 USDC (6 decimals)
                checked_token: usdc.clone(),
                expected_amount: None,
                checked_amount: Some(BigUint::from_str("99574171").unwrap()), /* Expected output
                                                                               * from
                                                                               * test */
                sender: Bytes::from_str("0xcd09f75E2BF2A4d11F3AB23f1389FcC1621c0cc2").unwrap(),
                receiver: Bytes::from_str("0xcd09f75E2BF2A4d11F3AB23f1389FcC1621c0cc2").unwrap(),
                slippage: None,
                swaps: vec![swap_usdc_weth_pool1, swap_usdc_weth_pool2, swap_weth_usdc_pool2],
                ..Default::default()
            };

            let (calldata, _) = encoder
                .encode_strategy(solution)
                .unwrap();

            let hex_calldata = hex::encode(&calldata);
            let expected_input = [
                "7c553846",                                                         // selector
                "0000000000000000000000000000000000000000000000000000000005f5e100", // given amount
                "000000000000000000000000a0b86991c6218b36c1d19d4a2e9eb0ce3606eb48", // given token
                "000000000000000000000000a0b86991c6218b36c1d19d4a2e9eb0ce3606eb48", // checked token
                "0000000000000000000000000000000000000000000000000000000005ef619b", // min amount out
                "0000000000000000000000000000000000000000000000000000000000000000", // wrap action
                "0000000000000000000000000000000000000000000000000000000000000000", // unwrap action
                "0000000000000000000000000000000000000000000000000000000000000002", // tokens length
                "000000000000000000000000cd09f75e2bf2a4d11f3ab23f1389fcc1621c0cc2", // receiver
            ]
                .join("");
            let expected_swaps = [
                "0000000000000000000000000000000000000000000000000000000000000139", // length of ple encoded swaps without padding
                "006e", // ple encoded swaps
                "00", // token in index
                "01", // token out index
                "999999", // split
                "2e234dae75c793f67a35089c9d99245e1c58470b", // executor address
                "a0b86991c6218b36c1d19d4a2e9eb0ce3606eb48", // token in
                "c02aaa39b223fe8d0a0e5c4f27ead9083c756cc2", // token out
                "0001f4", // pool fee
                "3ede3eca2a72b3aecc820e955b36f38437d01395", // receiver
                "88e6a0c2ddd26feeb64f039a2c41296fcb3f5640", // component id
                "01", // zero2one
                "02", // transfer type
                "006e", // ple encoded swaps
                "00", // token in index
                "01", // token out index
                "000000", // split
                "2e234dae75c793f67a35089c9d99245e1c58470b", // executor address
                "a0b86991c6218b36c1d19d4a2e9eb0ce3606eb48", // token in
                "c02aaa39b223fe8d0a0e5c4f27ead9083c756cc2", // token out
                "000bb8", // pool fee
                "3ede3eca2a72b3aecc820e955b36f38437d01395", // receiver
                "8ad599c3a0ff1de082011efddc58f1908eb6e6d8", // component id
                "01", // zero2one
                "02", // transfer type
                "0057", // ple encoded swaps
                "01", // token in index
                "00", // token out index
                "000000", // split
                "5615deb798bb3e4dfa0139dfa1b3d433cc23b72f", // executor address,
                "c02aaa39b223fe8d0a0e5c4f27ead9083c756cc2", // token in
                "b4e16d0168e52d35cacd2c6185b44281ec28c9dc", // component id,
                "cd09f75e2bf2a4d11f3ab23f1389fcc1621c0cc2", // receiver
                "00", // zero2one
                "00", // transfer type
                "00000000000000" // padding
            ]
                .join("");
            assert_eq!(hex_calldata[..520], expected_input);
            assert_eq!(hex_calldata[1288..], expected_swaps);
            println!("test_split_input_cyclic_swap: {}", hex_calldata);
        }

        #[test]
        fn test_split_output_cyclic_swap() {
            // This test has start and end tokens that are the same
            // The flow is:
            //                        ┌─── (USV3, 60% split) ───┐
            //                        │                         │
            // USDC ──(USV2) ── WETH──|                         ├─> USDC
            //                        │                         │
            //                        └─── (USV3, 40% split) ───┘

            // Set up a mock private key for signing (Alice's pk in our router tests)
            let private_key =
                "0x123456789abcdef123456789abcdef123456789abcdef123456789abcdef1234".to_string();

            let weth = Bytes::from_str("0xc02aaa39b223fe8d0a0e5c4f27ead9083c756cc2").unwrap();
            let usdc = Bytes::from_str("0xa0b86991c6218b36c1d19d4a2e9eb0ce3606eb48").unwrap();

            let swap_usdc_weth_v2 = Swap {
                component: ProtocolComponent {
                    id: "0xB4e16d0168e52d35CaCD2c6185b44281Ec28C9Dc".to_string(), // USDC-WETH USV2
                    protocol_system: "uniswap_v2".to_string(),
                    static_attributes: {
                        let mut attrs = HashMap::new();
                        attrs.insert(
                            "fee".to_string(),
                            Bytes::from(BigInt::from(500).to_signed_bytes_be()),
                        );
                        attrs
                    },
                    ..Default::default()
                },
                token_in: usdc.clone(),
                token_out: weth.clone(),
                split: 0.0f64,
            };

            let swap_weth_usdc_v3_pool1 = Swap {
                component: ProtocolComponent {
                    id: "0x88e6A0c2dDD26FEEb64F039a2c41296FcB3f5640".to_string(), /* USDC-WETH USV3
                                                                                   * Pool 1 */
                    protocol_system: "uniswap_v3".to_string(),
                    static_attributes: {
                        let mut attrs = HashMap::new();
                        attrs.insert(
                            "fee".to_string(),
                            Bytes::from(BigInt::from(500).to_signed_bytes_be()),
                        );
                        attrs
                    },
                    ..Default::default()
                },
                token_in: weth.clone(),
                token_out: usdc.clone(),
                split: 0.6f64,
            };

            let swap_weth_usdc_v3_pool2 = Swap {
                component: ProtocolComponent {
                    id: "0x8ad599c3A0ff1De082011EFDDc58f1908eb6e6D8".to_string(), /* USDC-WETH USV3
                                                                                   * Pool 2 */
                    protocol_system: "uniswap_v3".to_string(),
                    static_attributes: {
                        let mut attrs = HashMap::new();
                        attrs.insert(
                            "fee".to_string(),
                            Bytes::from(BigInt::from(3000).to_signed_bytes_be()),
                        );
                        attrs
                    },
                    ..Default::default()
                },
                token_in: weth.clone(),
                token_out: usdc.clone(),
                split: 0.0f64,
            };

            let swap_encoder_registry = get_swap_encoder_registry();
            let encoder = SplitSwapStrategyEncoder::new(
                eth_chain(),
                swap_encoder_registry,
                Some(private_key.clone()),
                Bytes::from("0x3Ede3eCa2a72B3aeCC820E955B36f38437D01395"),
                false,
            )
            .unwrap();

            let solution = Solution {
                exact_out: false,
                given_token: usdc.clone(),
                given_amount: BigUint::from_str("100000000").unwrap(), // 100 USDC (6 decimals)
                checked_token: usdc.clone(),
                expected_amount: None,
<<<<<<< HEAD
                checked_amount: Some(BigUint::from_str("99525908").unwrap()), /* Expected output
=======
                checked_amount: Some(BigUint::from_str("99025908").unwrap()), /* Expected output
>>>>>>> 6b3a26f3
                                                                               * from
                                                                               * test */
                sender: Bytes::from_str("0xcd09f75E2BF2A4d11F3AB23f1389FcC1621c0cc2").unwrap(),
                receiver: Bytes::from_str("0xcd09f75E2BF2A4d11F3AB23f1389FcC1621c0cc2").unwrap(),
                slippage: None,
                swaps: vec![swap_usdc_weth_v2, swap_weth_usdc_v3_pool1, swap_weth_usdc_v3_pool2],
                ..Default::default()
            };

            let (calldata, _) = encoder
                .encode_strategy(solution)
                .unwrap();

            let hex_calldata = hex::encode(&calldata);
            let expected_input = [
                "7c553846",                                                         // selector
                "0000000000000000000000000000000000000000000000000000000005f5e100", // given amount
                "000000000000000000000000a0b86991c6218b36c1d19d4a2e9eb0ce3606eb48", // given token
                "000000000000000000000000a0b86991c6218b36c1d19d4a2e9eb0ce3606eb48", // checked token
<<<<<<< HEAD
                "0000000000000000000000000000000000000000000000000000000005eea514", // min amount out
=======
                "0000000000000000000000000000000000000000000000000000000005e703f4", // min amount out
>>>>>>> 6b3a26f3
                "0000000000000000000000000000000000000000000000000000000000000000", // wrap action
                "0000000000000000000000000000000000000000000000000000000000000000", // unwrap action
                "0000000000000000000000000000000000000000000000000000000000000002", // tokens length
                "000000000000000000000000cd09f75e2bf2a4d11f3ab23f1389fcc1621c0cc2", // receiver
            ]
                .join("");

            let expected_swaps = [
                "0000000000000000000000000000000000000000000000000000000000000139", // length of ple encoded swaps without padding
                "0057", // ple encoded swaps
                "00", // token in index
                "01", // token out index
                "000000", // split
                "5615deb798bb3e4dfa0139dfa1b3d433cc23b72f", // executor address
                "a0b86991c6218b36c1d19d4a2e9eb0ce3606eb48", // token in
                "b4e16d0168e52d35cacd2c6185b44281ec28c9dc", // component id
                "3ede3eca2a72b3aecc820e955b36f38437d01395", // receiver
                "01", // zero2one
                "02", // transfer type
                "006e", // ple encoded swaps
                "01", // token in index
                "00", // token out index
                "999999", // split
                "2e234dae75c793f67a35089c9d99245e1c58470b", // executor address
                "c02aaa39b223fe8d0a0e5c4f27ead9083c756cc2", // token in
                "a0b86991c6218b36c1d19d4a2e9eb0ce3606eb48", // token out
                "0001f4", // pool fee
                "cd09f75e2bf2a4d11f3ab23f1389fcc1621c0cc2", // receiver
                "88e6a0c2ddd26feeb64f039a2c41296fcb3f5640", // component id
                "00", // zero2one
                "00", // transfer type
                "006e", // ple encoded swaps
                "01", // token in index
                "00", // token out index
                "000000", // split
                "2e234dae75c793f67a35089c9d99245e1c58470b", // executor address
                "c02aaa39b223fe8d0a0e5c4f27ead9083c756cc2", // token in
                "a0b86991c6218b36c1d19d4a2e9eb0ce3606eb48", // token out
                "000bb8", // pool fee
                "cd09f75e2bf2a4d11f3ab23f1389fcc1621c0cc2", // receiver
                "8ad599c3a0ff1de082011efddc58f1908eb6e6d8", // component id
                "00", // zero2one
                "00", // transfer type
                "00000000000000" // padding
            ]
                .join("");

            assert_eq!(hex_calldata[..520], expected_input);
            assert_eq!(hex_calldata[1288..], expected_swaps);
            println!("test_split_output_cyclic_swap: {}", hex_calldata);
        }
    }

    mod protocol_integration {
        // in this module we test protocol specific logic by creating the calldata that then is used
        // in the solidity tests
        use super::*;

        #[test]
        fn test_single_encoding_strategy_ekubo() {
            //   ETH ──(EKUBO)──> USDC

            let token_in = Bytes::from(Address::ZERO.as_slice());
            let token_out = Bytes::from("0xA0b86991c6218b36c1d19D4a2e9Eb0cE3606eB48"); // USDC

            let static_attributes = HashMap::from([
                ("fee".to_string(), Bytes::from(0_u64)),
                ("tick_spacing".to_string(), Bytes::from(0_u32)),
                (
                    "extension".to_string(),
                    Bytes::from("0x51d02a5948496a67827242eabc5725531342527c"),
                ), /* Oracle */
            ]);

            let component = ProtocolComponent {
                // All Ekubo swaps go through the core contract - not necessary to specify pool id
                // for test
                protocol_system: "ekubo_v2".to_string(),
                static_attributes,
                ..Default::default()
            };

            let swap = Swap {
                component,
                token_in: token_in.clone(),
                token_out: token_out.clone(),
                split: 0f64,
            };

            let swap_encoder_registry = get_swap_encoder_registry();
            let encoder = SingleSwapStrategyEncoder::new(
                eth_chain(),
                swap_encoder_registry,
                None,
                Bytes::from_str("0xA4AD4f68d0b91CFD19687c881e50f3A00242828c").unwrap(),
                false,
            )
            .unwrap();

            let solution = Solution {
                exact_out: false,
                given_token: token_in,
                given_amount: BigUint::from_str("1_000000000000000000").unwrap(),
                checked_token: token_out,
                expected_amount: None,
<<<<<<< HEAD
                checked_amount: Some(BigUint::from_str("1").unwrap()),
=======
                checked_amount: Some(BigUint::from_str("1000").unwrap()),
>>>>>>> 6b3a26f3
                slippage: None,
                // Alice
                sender: Bytes::from_str("0xcd09f75E2BF2A4d11F3AB23f1389FcC1621c0cc2").unwrap(),
                receiver: Bytes::from_str("0xcd09f75E2BF2A4d11F3AB23f1389FcC1621c0cc2").unwrap(),
                swaps: vec![swap],
                ..Default::default()
            };

            let (calldata, _) = encoder
                .encode_strategy(solution)
                .unwrap();
<<<<<<< HEAD

            let hex_calldata = encode(&calldata);
            println!("test_single_encoding_strategy_ekubo: {}", hex_calldata);
        }

=======

            let hex_calldata = encode(&calldata);
            println!("test_single_encoding_strategy_ekubo: {}", hex_calldata);
        }

>>>>>>> 6b3a26f3
        #[test]
        fn test_single_encoding_strategy_usv4_eth_in() {
            // Performs a single swap from ETH to PEPE using a USV4 pool
            // Note: This test does not assert anything. It is only used to obtain integration test
            // data for our router solidity test.
            //
            //   ETH ───(USV4)──> PEPE
            //
            // Set up a mock private key for signing (Alice's pk in our router tests)
            let private_key =
                "0x123456789abcdef123456789abcdef123456789abcdef123456789abcdef1234".to_string();

            let eth = eth();
            let pepe = Bytes::from_str("0x6982508145454Ce325dDbE47a25d4ec3d2311933").unwrap();

            let pool_fee_eth_pepe = Bytes::from(BigInt::from(25000).to_signed_bytes_be());
            let tick_spacing_eth_pepe = Bytes::from(BigInt::from(500).to_signed_bytes_be());
            let mut static_attributes_eth_pepe: HashMap<String, Bytes> = HashMap::new();
            static_attributes_eth_pepe.insert("key_lp_fee".into(), pool_fee_eth_pepe);
            static_attributes_eth_pepe.insert("tick_spacing".into(), tick_spacing_eth_pepe);

            let swap_eth_pepe = Swap {
                component: ProtocolComponent {
                    id: "0xecd73ecbf77219f21f129c8836d5d686bbc27d264742ddad620500e3e548e2c9"
                        .to_string(),
                    protocol_system: "uniswap_v4".to_string(),
                    static_attributes: static_attributes_eth_pepe,
                    ..Default::default()
                },
                token_in: eth.clone(),
                token_out: pepe.clone(),
                split: 0f64,
            };
            let swap_encoder_registry = get_swap_encoder_registry();
            let encoder = SingleSwapStrategyEncoder::new(
                eth_chain(),
                swap_encoder_registry,
                Some(private_key),
                Bytes::from("0x3Ede3eCa2a72B3aeCC820E955B36f38437D01395"),
                false,
            )
            .unwrap();

            let solution = Solution {
                exact_out: false,
                given_token: eth,
                given_amount: BigUint::from_str("1_000000000000000000").unwrap(),
                checked_token: pepe,
                expected_amount: None,
<<<<<<< HEAD
                checked_amount: Some(BigUint::from_str("242373460199848577067005852").unwrap()),
=======
                checked_amount: Some(BigUint::from_str("152373460199848577067005852").unwrap()),
>>>>>>> 6b3a26f3
                slippage: None,
                sender: Bytes::from_str("0xcd09f75E2BF2A4d11F3AB23f1389FcC1621c0cc2").unwrap(),
                receiver: Bytes::from_str("0xcd09f75E2BF2A4d11F3AB23f1389FcC1621c0cc2").unwrap(),
                swaps: vec![swap_eth_pepe],
                ..Default::default()
            };

            let (calldata, _) = encoder
                .encode_strategy(solution)
                .unwrap();
            let hex_calldata = encode(&calldata);

            println!("test_single_encoding_strategy_usv4_eth_in: {}", hex_calldata);
        }
<<<<<<< HEAD

        #[test]
        fn test_single_encoding_strategy_usv4_eth_out() {
            // Performs a single swap from USDC to ETH using a USV4 pool
            // Note: This test does not assert anything. It is only used to obtain integration test
            // data for our router solidity test.
            //
            //   USDC ───(USV4)──> ETH
            //
            // Set up a mock private key for signing (Alice's pk in our router tests)
            let private_key =
                "0x123456789abcdef123456789abcdef123456789abcdef123456789abcdef1234".to_string();

            let eth = eth();
            let usdc = Bytes::from_str("0xa0b86991c6218b36c1d19d4a2e9eb0ce3606eb48").unwrap();

            // Fee and tick spacing information for this test is obtained by querying the
            // USV4 Position Manager contract: 0xbd216513d74c8cf14cf4747e6aaa6420ff64ee9e
            // Using the poolKeys function with the first 25 bytes of the pool id
            let pool_fee_usdc_eth = Bytes::from(BigInt::from(3000).to_signed_bytes_be());
            let tick_spacing_usdc_eth = Bytes::from(BigInt::from(60).to_signed_bytes_be());
            let mut static_attributes_usdc_eth: HashMap<String, Bytes> = HashMap::new();
            static_attributes_usdc_eth.insert("key_lp_fee".into(), pool_fee_usdc_eth);
            static_attributes_usdc_eth.insert("tick_spacing".into(), tick_spacing_usdc_eth);

            let swap_usdc_eth = Swap {
                component: ProtocolComponent {
                    id: "0xdce6394339af00981949f5f3baf27e3610c76326a700af57e4b3e3ae4977f78d"
                        .to_string(),
                    protocol_system: "uniswap_v4".to_string(),
                    static_attributes: static_attributes_usdc_eth,
                    ..Default::default()
                },
                token_in: usdc.clone(),
                token_out: eth.clone(),
                split: 0f64,
            };

=======

        #[test]
        fn test_single_encoding_strategy_usv4_eth_out() {
            // Performs a single swap from USDC to ETH using a USV4 pool
            // Note: This test does not assert anything. It is only used to obtain integration test
            // data for our router solidity test.
            //
            //   USDC ───(USV4)──> ETH
            //
            // Set up a mock private key for signing (Alice's pk in our router tests)
            let private_key =
                "0x123456789abcdef123456789abcdef123456789abcdef123456789abcdef1234".to_string();

            let eth = eth();
            let usdc = Bytes::from_str("0xa0b86991c6218b36c1d19d4a2e9eb0ce3606eb48").unwrap();

            // Fee and tick spacing information for this test is obtained by querying the
            // USV4 Position Manager contract: 0xbd216513d74c8cf14cf4747e6aaa6420ff64ee9e
            // Using the poolKeys function with the first 25 bytes of the pool id
            let pool_fee_usdc_eth = Bytes::from(BigInt::from(3000).to_signed_bytes_be());
            let tick_spacing_usdc_eth = Bytes::from(BigInt::from(60).to_signed_bytes_be());
            let mut static_attributes_usdc_eth: HashMap<String, Bytes> = HashMap::new();
            static_attributes_usdc_eth.insert("key_lp_fee".into(), pool_fee_usdc_eth);
            static_attributes_usdc_eth.insert("tick_spacing".into(), tick_spacing_usdc_eth);

            let swap_usdc_eth = Swap {
                component: ProtocolComponent {
                    id: "0xdce6394339af00981949f5f3baf27e3610c76326a700af57e4b3e3ae4977f78d"
                        .to_string(),
                    protocol_system: "uniswap_v4".to_string(),
                    static_attributes: static_attributes_usdc_eth,
                    ..Default::default()
                },
                token_in: usdc.clone(),
                token_out: eth.clone(),
                split: 0f64,
            };

>>>>>>> 6b3a26f3
            let swap_encoder_registry = get_swap_encoder_registry();
            let encoder = SplitSwapStrategyEncoder::new(
                eth_chain(),
                swap_encoder_registry,
                Some(private_key),
                Bytes::from("0x3Ede3eCa2a72B3aeCC820E955B36f38437D01395"),
                false,
            )
            .unwrap();

            let solution = Solution {
                exact_out: false,
                given_token: usdc,
                given_amount: BigUint::from_str("3000_000000").unwrap(),
                checked_token: eth,
                expected_amount: None,
                checked_amount: Some(BigUint::from_str("1117254495486192350").unwrap()),
                slippage: None,
                sender: Bytes::from_str("0xcd09f75E2BF2A4d11F3AB23f1389FcC1621c0cc2").unwrap(),
                receiver: Bytes::from_str("0xcd09f75E2BF2A4d11F3AB23f1389FcC1621c0cc2").unwrap(),
                swaps: vec![swap_usdc_eth],
                ..Default::default()
            };

            let (calldata, _) = encoder
                .encode_strategy(solution)
                .unwrap();

            let hex_calldata = encode(&calldata);
            println!("test_single_encoding_strategy_usv4_eth_out: {}", hex_calldata);
        }

        #[test]
        fn test_sequential_encoding_strategy_usv4() {
            // Performs a sequential swap from USDC to PEPE though ETH using two consecutive USV4
            // pools
            //
            //   USDC ──(USV4)──> ETH ───(USV4)──> PEPE
            //

            // Set up a mock private key for signing (Alice's pk in our router tests)
            let private_key =
                "0x123456789abcdef123456789abcdef123456789abcdef123456789abcdef1234".to_string();

            let eth = eth();
            let usdc = Bytes::from_str("0xa0b86991c6218b36c1d19d4a2e9eb0ce3606eb48").unwrap();
            let pepe = Bytes::from_str("0x6982508145454Ce325dDbE47a25d4ec3d2311933").unwrap();

            // Fee and tick spacing information for this test is obtained by querying the
            // USV4 Position Manager contract: 0xbd216513d74c8cf14cf4747e6aaa6420ff64ee9e
            // Using the poolKeys function with the first 25 bytes of the pool id
            let pool_fee_usdc_eth = Bytes::from(BigInt::from(3000).to_signed_bytes_be());
            let tick_spacing_usdc_eth = Bytes::from(BigInt::from(60).to_signed_bytes_be());
            let mut static_attributes_usdc_eth: HashMap<String, Bytes> = HashMap::new();
            static_attributes_usdc_eth.insert("key_lp_fee".into(), pool_fee_usdc_eth);
            static_attributes_usdc_eth.insert("tick_spacing".into(), tick_spacing_usdc_eth);

            let pool_fee_eth_pepe = Bytes::from(BigInt::from(25000).to_signed_bytes_be());
            let tick_spacing_eth_pepe = Bytes::from(BigInt::from(500).to_signed_bytes_be());
            let mut static_attributes_eth_pepe: HashMap<String, Bytes> = HashMap::new();
            static_attributes_eth_pepe.insert("key_lp_fee".into(), pool_fee_eth_pepe);
            static_attributes_eth_pepe.insert("tick_spacing".into(), tick_spacing_eth_pepe);

            let swap_usdc_eth = Swap {
                component: ProtocolComponent {
                    id: "0xdce6394339af00981949f5f3baf27e3610c76326a700af57e4b3e3ae4977f78d"
                        .to_string(),
                    protocol_system: "uniswap_v4".to_string(),
                    static_attributes: static_attributes_usdc_eth,
                    ..Default::default()
                },
                token_in: usdc.clone(),
                token_out: eth.clone(),
                split: 0f64,
            };

            let swap_eth_pepe = Swap {
                component: ProtocolComponent {
                    id: "0xecd73ecbf77219f21f129c8836d5d686bbc27d264742ddad620500e3e548e2c9"
                        .to_string(),
                    protocol_system: "uniswap_v4".to_string(),
                    static_attributes: static_attributes_eth_pepe,
                    ..Default::default()
                },
                token_in: eth.clone(),
                token_out: pepe.clone(),
                split: 0f64,
            };
            let swap_encoder_registry = get_swap_encoder_registry();
            let encoder = SequentialSwapStrategyEncoder::new(
                eth_chain(),
                swap_encoder_registry,
                Some(private_key),
                Bytes::from("0x3Ede3eCa2a72B3aeCC820E955B36f38437D01395"),
                false,
            )
            .unwrap();
            let solution = Solution {
                exact_out: false,
                given_token: usdc,
                given_amount: BigUint::from_str("1000_000000").unwrap(),
                checked_token: pepe,
                expected_amount: None,
                checked_amount: Some(BigUint::from_str("97191013220606467325121599").unwrap()),
                slippage: None,
                sender: Bytes::from_str("0xcd09f75E2BF2A4d11F3AB23f1389FcC1621c0cc2").unwrap(),
                receiver: Bytes::from_str("0xcd09f75E2BF2A4d11F3AB23f1389FcC1621c0cc2").unwrap(),
                swaps: vec![swap_usdc_eth, swap_eth_pepe],
                ..Default::default()
            };

            let (calldata, _) = encoder
                .encode_strategy(solution)
                .unwrap();

            let expected_input = [
                "51bcc7b6",                                                              // Function selector
                "000000000000000000000000000000000000000000000000000000003b9aca00",      // amount in
                "000000000000000000000000a0b86991c6218b36c1d19d4a2e9eb0ce3606eb48",      // token in
                "0000000000000000000000006982508145454ce325ddbe47a25d4ec3d2311933",      // token out
                "0000000000000000000000000000000000000000005064ff624d54346285543f",      // min amount out
                "0000000000000000000000000000000000000000000000000000000000000000",      // wrap
                "0000000000000000000000000000000000000000000000000000000000000000",      // unwrap
                "000000000000000000000000cd09f75e2bf2a4d11f3ab23f1389fcc1621c0cc2",      // receiver
            ]
                .join("");

            // after this there is the permit and because of the deadlines (that depend on block
            // time) it's hard to assert

            let expected_swaps = String::from(concat!(
                // length of ple encoded swaps without padding
                "0000000000000000000000000000000000000000000000000000000000000088",
                // ple encoded swaps
                "0086", // Swap length
                // Swap data header
                "f62849f9a0b5bf2913b396098f7c7019b51a820a", // executor address
                // Protocol data
                "a0b86991c6218b36c1d19d4a2e9eb0ce3606eb48", // group token in
                "6982508145454ce325ddbe47a25d4ec3d2311933", // group token in
                "00",                                       // zero2one
                "02",                                       // transfer type (transfer to router)
                "cd09f75e2bf2a4d11f3ab23f1389fcc1621c0cc2", // receiver
                // First pool params
                "0000000000000000000000000000000000000000", // intermediary token (ETH)
                "000bb8",                                   // fee
                "00003c",                                   // tick spacing
                // Second pool params
                "6982508145454ce325ddbe47a25d4ec3d2311933", // intermediary token (PEPE)
                "0061a8",                                   // fee
                "0001f4",                                   // tick spacing
                "000000000000000000000000000000000000000000000000"  // padding
            ));

            let hex_calldata = encode(&calldata);

            assert_eq!(hex_calldata[..456], expected_input);
            assert_eq!(hex_calldata[1224..], expected_swaps);
            println!("test_sequential_encoding_strategy_usv4: {}", hex_calldata);
        }

        #[test]
        fn test_single_encoding_strategy_curve() {
            //   UWU ──(curve 2 crypto pool)──> WETH

            let token_in = Bytes::from("0x55C08ca52497e2f1534B59E2917BF524D4765257"); // UWU
            let token_out = Bytes::from("0xC02aaA39b223FE8D0A0e5C4F27eAD9083C756Cc2"); // USDC

            let static_attributes = HashMap::from([(
                "factory".to_string(),
                Bytes::from(
                    "0x98ee851a00abee0d95d08cf4ca2bdce32aeaaf7f"
                        .as_bytes()
                        .to_vec(),
                ),
            )]);

            let component = ProtocolComponent {
                id: String::from("0x77146B0a1d08B6844376dF6d9da99bA7F1b19e71"),
                protocol_system: String::from("vm:curve"),
                static_attributes,
                ..Default::default()
            };

            let swap = Swap {
                component,
                token_in: token_in.clone(),
                token_out: token_out.clone(),
                split: 0f64,
            };

            let swap_encoder_registry = get_swap_encoder_registry();
            let encoder = SingleSwapStrategyEncoder::new(
                eth_chain(),
                swap_encoder_registry,
                None,
                Bytes::from_str("0x3Ede3eCa2a72B3aeCC820E955B36f38437D01395").unwrap(),
                false,
            )
            .unwrap();

            let solution = Solution {
                exact_out: false,
                given_token: token_in,
                given_amount: BigUint::from_str("1_000000000000000000").unwrap(),
                checked_token: token_out,
                expected_amount: None,
                checked_amount: Some(BigUint::from_str("1").unwrap()),
                slippage: None,
                // Alice
                sender: Bytes::from_str("0xcd09f75E2BF2A4d11F3AB23f1389FcC1621c0cc2").unwrap(),
                receiver: Bytes::from_str("0xcd09f75E2BF2A4d11F3AB23f1389FcC1621c0cc2").unwrap(),
                swaps: vec![swap],
                ..Default::default()
            };

            let (calldata, _) = encoder
                .encode_strategy(solution)
                .unwrap();

            let hex_calldata = encode(&calldata);
            println!("test_split_encoding_strategy_curve: {}", hex_calldata);
        }

        #[test]
        fn test_single_encoding_strategy_curve_st_eth() {
            //   ETH ──(curve stETH pool)──> STETH

            let token_in = Bytes::from("0x0000000000000000000000000000000000000000"); // ETH
            let token_out = Bytes::from("0xae7ab96520DE3A18E5e111B5EaAb095312D7fE84"); // STETH

            let static_attributes = HashMap::from([(
                "factory".to_string(),
                Bytes::from(
                    "0x0000000000000000000000000000000000000000"
                        .as_bytes()
                        .to_vec(),
                ),
            )]);

            let component = ProtocolComponent {
                id: String::from("0xDC24316b9AE028F1497c275EB9192a3Ea0f67022"),
                protocol_system: String::from("vm:curve"),
                static_attributes,
                ..Default::default()
            };

            let swap = Swap {
                component,
                token_in: token_in.clone(),
                token_out: token_out.clone(),
                split: 0f64,
            };

            let swap_encoder_registry = get_swap_encoder_registry();
            let encoder = SingleSwapStrategyEncoder::new(
                eth_chain(),
                swap_encoder_registry,
                None,
                Bytes::from_str("0x3Ede3eCa2a72B3aeCC820E955B36f38437D01395").unwrap(),
                false,
            )
            .unwrap();

            let solution = Solution {
                exact_out: false,
                given_token: token_in,
                given_amount: BigUint::from_str("1_000000000000000000").unwrap(),
                checked_token: token_out,
                expected_amount: None,
                checked_amount: Some(BigUint::from_str("1").unwrap()),
                slippage: None,
                // Alice
                sender: Bytes::from_str("0xcd09f75E2BF2A4d11F3AB23f1389FcC1621c0cc2").unwrap(),
                receiver: Bytes::from_str("0xcd09f75E2BF2A4d11F3AB23f1389FcC1621c0cc2").unwrap(),
                swaps: vec![swap],
                ..Default::default()
            };

            let (calldata, _) = encoder
                .encode_strategy(solution)
                .unwrap();

            let hex_calldata = encode(&calldata);
            println!("test_single_encoding_strategy_curve_st_eth: {}", hex_calldata);
        }
    }
}<|MERGE_RESOLUTION|>--- conflicted
+++ resolved
@@ -688,18 +688,6 @@
             U256::from_str("2659881924818443699787").unwrap(),
         )]
         #[case::no_check_with_slippage(
-<<<<<<< HEAD
-            Some(BigUint::from_str("3_000_000000000000000000").unwrap()),
-            Some(0.01f64),
-            None,
-            U256::from_str("2_970_000000000000000000").unwrap(),
-        )]
-        #[case::with_check_and_slippage(
-            Some(BigUint::from_str("3_000_000000000000000000").unwrap()),
-            Some(0.01f64),
-            Some(BigUint::from_str("2_999_000000000000000000").unwrap()),
-            U256::from_str("2_999_000000000000000000").unwrap(),
-=======
             Some(BigUint::from_str("2_000_000000000000000000").unwrap()),
             Some(0.01f64),
             None,
@@ -710,7 +698,6 @@
             Some(0.01f64),
             Some(BigUint::from_str("1_999_000000000000000000").unwrap()),
             U256::from_str("1_999_000000000000000000").unwrap(),
->>>>>>> 6b3a26f3
         )]
         fn test_single_swap_strategy_encoder(
             #[case] expected_amount: Option<BigUint>,
@@ -807,17 +794,10 @@
             let weth = Bytes::from_str("0xc02aaa39b223fe8d0a0e5c4f27ead9083c756cc2").unwrap();
             let dai = Bytes::from_str("0x6b175474e89094c44da98b954eedeac495271d0f").unwrap();
 
-<<<<<<< HEAD
-            let expected_amount = Some(BigUint::from_str("2_650_000000000000000000").unwrap());
-            let slippage = Some(0.01f64);
-            let checked_amount = Some(BigUint::from_str("2_640_000000000000000000").unwrap());
-            let expected_min_amount = U256::from_str("2_640_000000000000000000").unwrap();
-=======
             let expected_amount = Some(BigUint::from_str("1_650_000000000000000000").unwrap());
             let slippage = Some(0.01f64);
             let checked_amount = Some(BigUint::from_str("1_640_000000000000000000").unwrap());
             let expected_min_amount = U256::from_str("1_640_000000000000000000").unwrap();
->>>>>>> 6b3a26f3
 
             let swap = Swap {
                 component: ProtocolComponent {
@@ -893,17 +873,10 @@
             let weth = Bytes::from_str("0xc02aaa39b223fe8d0a0e5c4f27ead9083c756cc2").unwrap();
             let dai = Bytes::from_str("0x6b175474e89094c44da98b954eedeac495271d0f").unwrap();
 
-<<<<<<< HEAD
-            let expected_amount = Some(BigUint::from_str("2_650_000000000000000000").unwrap());
-            let slippage = Some(0.01f64);
-            let checked_amount = Some(BigUint::from_str("2_640_000000000000000000").unwrap());
-            let expected_min_amount = U256::from_str("2_640_000000000000000000").unwrap();
-=======
             let expected_amount = Some(BigUint::from_str("1_650_000000000000000000").unwrap());
             let slippage = Some(0.01f64);
             let checked_amount = Some(BigUint::from_str("1_640_000000000000000000").unwrap());
             let expected_min_amount = U256::from_str("1_640_000000000000000000").unwrap();
->>>>>>> 6b3a26f3
 
             let swap = Swap {
                 component: ProtocolComponent {
@@ -1008,11 +981,7 @@
                 given_amount: BigUint::from_str("1_000000000000000000").unwrap(),
                 checked_token: dai,
                 expected_amount: None,
-<<<<<<< HEAD
-                checked_amount: Some(BigUint::from_str("2659881924818443699787").unwrap()),
-=======
                 checked_amount: Some(BigUint::from_str("1659881924818443699787").unwrap()),
->>>>>>> 6b3a26f3
                 sender: Bytes::from_str("0xcd09f75E2BF2A4d11F3AB23f1389FcC1621c0cc2").unwrap(),
                 receiver: Bytes::from_str("0xcd09f75E2BF2A4d11F3AB23f1389FcC1621c0cc2").unwrap(),
                 swaps: vec![swap],
@@ -1244,28 +1213,6 @@
 
             assert_eq!(hex_calldata, expected);
         }
-<<<<<<< HEAD
-
-        #[test]
-        fn test_sequential_strategy_cyclic_swap() {
-            // This test has start and end tokens that are the same
-            // The flow is:
-            // USDC -> WETH -> USDC  using two pools
-
-            // Set up a mock private key for signing (Alice's pk in our router tests)
-            let private_key =
-                "0x123456789abcdef123456789abcdef123456789abcdef123456789abcdef1234".to_string();
-
-            let weth = Bytes::from_str("0xc02aaa39b223fe8d0a0e5c4f27ead9083c756cc2").unwrap();
-            let usdc = Bytes::from_str("0xa0b86991c6218b36c1d19d4a2e9eb0ce3606eb48").unwrap();
-
-            // Create two Uniswap V3 pools for the cyclic swap
-            // USDC -> WETH (Pool 1)
-            let swap_usdc_weth = Swap {
-                component: ProtocolComponent {
-                    id: "0x88e6A0c2dDD26FEEb64F039a2c41296FcB3f5640".to_string(), /* USDC-WETH USV3
-                                                                                   * Pool 1 */
-=======
 
         #[test]
         fn test_sequential_strategy_cyclic_swap() {
@@ -1307,33 +1254,6 @@
                 component: ProtocolComponent {
                     id: "0x8ad599c3A0ff1De082011EFDDc58f1908eb6e6D8".to_string(), /* USDC-WETH USV3
                                                                                    * Pool 2 */
->>>>>>> 6b3a26f3
-                    protocol_system: "uniswap_v3".to_string(),
-                    static_attributes: {
-                        let mut attrs = HashMap::new();
-                        attrs.insert(
-                            "fee".to_string(),
-<<<<<<< HEAD
-                            Bytes::from(BigInt::from(500).to_signed_bytes_be()),
-=======
-                            Bytes::from(BigInt::from(3000).to_signed_bytes_be()),
->>>>>>> 6b3a26f3
-                        );
-                        attrs
-                    },
-                    ..Default::default()
-                },
-<<<<<<< HEAD
-                token_in: usdc.clone(),
-                token_out: weth.clone(),
-                split: 0f64,
-            };
-
-            // WETH -> USDC (Pool 2)
-            let swap_weth_usdc = Swap {
-                component: ProtocolComponent {
-                    id: "0x8ad599c3A0ff1De082011EFDDc58f1908eb6e6D8".to_string(), /* USDC-WETH USV3
-                                                                                   * Pool 2 */
                     protocol_system: "uniswap_v3".to_string(),
                     static_attributes: {
                         let mut attrs = HashMap::new();
@@ -1366,7 +1286,7 @@
                 given_amount: BigUint::from_str("100000000").unwrap(), // 100 USDC (6 decimals)
                 checked_token: usdc.clone(),
                 expected_amount: None,
-                checked_amount: Some(BigUint::from_str("99889294").unwrap()), /* Expected output
+                checked_amount: Some(BigUint::from_str("99389294").unwrap()), /* Expected output
                                                                                * from
                                                                                * test */
                 slippage: None,
@@ -1385,7 +1305,7 @@
                 "0000000000000000000000000000000000000000000000000000000005f5e100", // given amount
                 "000000000000000000000000a0b86991c6218b36c1d19d4a2e9eb0ce3606eb48", // given token
                 "000000000000000000000000a0b86991c6218b36c1d19d4a2e9eb0ce3606eb48", // checked token
-                "0000000000000000000000000000000000000000000000000000000005f4308e", // min amount out
+                "0000000000000000000000000000000000000000000000000000000005ec8f6e", // min amount out
                 "0000000000000000000000000000000000000000000000000000000000000000", // wrap action
                 "0000000000000000000000000000000000000000000000000000000000000000", // unwrap action
                 "000000000000000000000000cd09f75e2bf2a4d11f3ab23f1389fcc1621c0cc2", // receiver
@@ -1703,365 +1623,6 @@
                     token_out: usdc.clone(),
                     split: 0f64,
                 };
-=======
-                token_in: weth.clone(),
-                token_out: usdc.clone(),
-                split: 0f64,
-            };
-
-            let swap_encoder_registry = get_swap_encoder_registry();
-            let encoder = SequentialSwapStrategyEncoder::new(
-                eth_chain(),
-                swap_encoder_registry,
-                Some(private_key),
-                Bytes::from("0x3Ede3eCa2a72B3aeCC820E955B36f38437D01395"),
-                false,
-            )
-            .unwrap();
-
-            let solution = Solution {
-                exact_out: false,
-                given_token: usdc.clone(),
-                given_amount: BigUint::from_str("100000000").unwrap(), // 100 USDC (6 decimals)
-                checked_token: usdc.clone(),
-                expected_amount: None,
-                checked_amount: Some(BigUint::from_str("99389294").unwrap()), /* Expected output
-                                                                               * from
-                                                                               * test */
-                slippage: None,
-                swaps: vec![swap_usdc_weth, swap_weth_usdc],
-                sender: Bytes::from_str("0xcd09f75E2BF2A4d11F3AB23f1389FcC1621c0cc2").unwrap(),
-                receiver: Bytes::from_str("0xcd09f75E2BF2A4d11F3AB23f1389FcC1621c0cc2").unwrap(),
-                ..Default::default()
-            };
-
-            let (calldata, _) = encoder
-                .encode_strategy(solution)
-                .unwrap();
-            let hex_calldata = hex::encode(&calldata);
-            let expected_input = [
-                "51bcc7b6",                                                         // selector
-                "0000000000000000000000000000000000000000000000000000000005f5e100", // given amount
-                "000000000000000000000000a0b86991c6218b36c1d19d4a2e9eb0ce3606eb48", // given token
-                "000000000000000000000000a0b86991c6218b36c1d19d4a2e9eb0ce3606eb48", // checked token
-                "0000000000000000000000000000000000000000000000000000000005ec8f6e", // min amount out
-                "0000000000000000000000000000000000000000000000000000000000000000", // wrap action
-                "0000000000000000000000000000000000000000000000000000000000000000", // unwrap action
-                "000000000000000000000000cd09f75e2bf2a4d11f3ab23f1389fcc1621c0cc2", // receiver
-            ]
-                .join("");
-
-            let expected_swaps = [
-                "00000000000000000000000000000000000000000000000000000000000000d6",  // length of ple encoded swaps without padding
-                "0069",  // ple encoded swaps
-                "2e234dae75c793f67a35089c9d99245e1c58470b", // executor address
-                "a0b86991c6218b36c1d19d4a2e9eb0ce3606eb48", // token in
-                "c02aaa39b223fe8d0a0e5c4f27ead9083c756cc2", // token out
-                "0001f4",                                   // pool fee
-                "3ede3eca2a72b3aecc820e955b36f38437d01395", // receiver
-                "88e6a0c2ddd26feeb64f039a2c41296fcb3f5640", // component id
-                "01",                                       // zero2one
-                "02",                                       // transfer type
-                "0069",                                     // ple encoded swaps
-                "2e234dae75c793f67a35089c9d99245e1c58470b", // executor address
-                "c02aaa39b223fe8d0a0e5c4f27ead9083c756cc2", // token in
-                "a0b86991c6218b36c1d19d4a2e9eb0ce3606eb48", // token out
-                "000bb8",                                   // pool fee
-                "cd09f75e2bf2a4d11f3ab23f1389fcc1621c0cc2", // receiver
-                "8ad599c3a0ff1de082011efddc58f1908eb6e6d8", // component id
-                "00",                                       // zero2one
-                "00",                                       // transfer type
-                "00000000000000000000",                     // padding
-            ]
-                .join("");
-
-            assert_eq!(hex_calldata[..456], expected_input);
-            assert_eq!(hex_calldata[1224..], expected_swaps);
-            println!("test_cyclic_sequential_swap_split_strategy: {}", hex_calldata);
-        }
-
-        mod optimized_transfers {
-            // In this module we test the ability to chain swaps or not. Different protocols are
-            // tested. The encoded data is used for solidity tests as well
-            use super::*;
-
-            #[test]
-            fn test_uniswap_v3_uniswap_v2() {
-                // Note: This test does not assert anything. It is only used to obtain integration
-                // test data for our router solidity test.
-                //
-                // Performs a sequential swap from WETH to USDC though WBTC using USV3 and USV2
-                // pools
-                //
-                //   WETH ───(USV3)──> WBTC ───(USV2)──> USDC
-
-                let weth = weth();
-                let wbtc = Bytes::from_str("0x2260fac5e5542a773aa44fbcfedf7c193bc2c599").unwrap();
-                let usdc = Bytes::from_str("0xa0b86991c6218b36c1d19d4a2e9eb0ce3606eb48").unwrap();
-
-                let swap_weth_wbtc = Swap {
-                    component: ProtocolComponent {
-                        id: "0xCBCdF9626bC03E24f779434178A73a0B4bad62eD".to_string(),
-                        protocol_system: "uniswap_v3".to_string(),
-                        static_attributes: {
-                            let mut attrs = HashMap::new();
-                            attrs.insert(
-                                "fee".to_string(),
-                                Bytes::from(BigInt::from(3000).to_signed_bytes_be()),
-                            );
-                            attrs
-                        },
-                        ..Default::default()
-                    },
-                    token_in: weth.clone(),
-                    token_out: wbtc.clone(),
-                    split: 0f64,
-                };
-                let swap_wbtc_usdc = Swap {
-                    component: ProtocolComponent {
-                        id: "0x004375Dff511095CC5A197A54140a24eFEF3A416".to_string(),
-                        protocol_system: "uniswap_v2".to_string(),
-                        ..Default::default()
-                    },
-                    token_in: wbtc.clone(),
-                    token_out: usdc.clone(),
-                    split: 0f64,
-                };
-                let swap_encoder_registry = get_swap_encoder_registry();
-                let encoder = SequentialSwapStrategyEncoder::new(
-                    eth_chain(),
-                    swap_encoder_registry,
-                    None,
-                    Bytes::from_str("0x3Ede3eCa2a72B3aeCC820E955B36f38437D01395").unwrap(),
-                    false,
-                )
-                .unwrap();
-                let solution = Solution {
-                    exact_out: false,
-                    given_token: weth,
-                    given_amount: BigUint::from_str("1_000000000000000000").unwrap(),
-                    checked_token: usdc,
-                    expected_amount: None,
-                    checked_amount: Some(BigUint::from_str("26173932").unwrap()),
-                    sender: Bytes::from_str("0xcd09f75E2BF2A4d11F3AB23f1389FcC1621c0cc2").unwrap(),
-                    receiver: Bytes::from_str("0xcd09f75E2BF2A4d11F3AB23f1389FcC1621c0cc2")
-                        .unwrap(),
-                    swaps: vec![swap_weth_wbtc, swap_wbtc_usdc],
-                    ..Default::default()
-                };
-
-                let (calldata, _) = encoder
-                    .encode_strategy(solution)
-                    .unwrap();
-
-                let _hex_calldata = encode(&calldata);
-                println!("test_uniswap_v3_uniswap_v2: {}", _hex_calldata);
-            }
-
-            #[test]
-            fn test_uniswap_v3_uniswap_v3() {
-                // Note: This test does not assert anything. It is only used to obtain integration
-                // test data for our router solidity test.
-                //
-                // Performs a sequential swap from WETH to USDC though WBTC using USV3 pools
-                // There is no optimization between the two USV3 pools, this is currently not
-                // supported.
-                //
-                //   WETH ───(USV3)──> WBTC ───(USV3)──> USDC
-
-                let weth = weth();
-                let wbtc = Bytes::from_str("0x2260fac5e5542a773aa44fbcfedf7c193bc2c599").unwrap();
-                let usdc = Bytes::from_str("0xa0b86991c6218b36c1d19d4a2e9eb0ce3606eb48").unwrap();
-
-                let swap_weth_wbtc = Swap {
-                    component: ProtocolComponent {
-                        id: "0xCBCdF9626bC03E24f779434178A73a0B4bad62eD".to_string(),
-                        protocol_system: "uniswap_v3".to_string(),
-                        static_attributes: {
-                            let mut attrs = HashMap::new();
-                            attrs.insert(
-                                "fee".to_string(),
-                                Bytes::from(BigInt::from(3000).to_signed_bytes_be()),
-                            );
-                            attrs
-                        },
-                        ..Default::default()
-                    },
-                    token_in: weth.clone(),
-                    token_out: wbtc.clone(),
-                    split: 0f64,
-                };
-                let swap_wbtc_usdc = Swap {
-                    component: ProtocolComponent {
-                        id: "0x99ac8cA7087fA4A2A1FB6357269965A2014ABc35".to_string(),
-                        protocol_system: "uniswap_v3".to_string(),
-                        static_attributes: {
-                            let mut attrs = HashMap::new();
-                            attrs.insert(
-                                "fee".to_string(),
-                                Bytes::from(BigInt::from(3000).to_signed_bytes_be()),
-                            );
-                            attrs
-                        },
-                        ..Default::default()
-                    },
-                    token_in: wbtc.clone(),
-                    token_out: usdc.clone(),
-                    split: 0f64,
-                };
-                let swap_encoder_registry = get_swap_encoder_registry();
-                let encoder = SequentialSwapStrategyEncoder::new(
-                    eth_chain(),
-                    swap_encoder_registry,
-                    None,
-                    Bytes::from_str("0x3Ede3eCa2a72B3aeCC820E955B36f38437D01395").unwrap(),
-                    false,
-                )
-                .unwrap();
-                let solution = Solution {
-                    exact_out: false,
-                    given_token: weth,
-                    given_amount: BigUint::from_str("1_000000000000000000").unwrap(),
-                    checked_token: usdc,
-                    expected_amount: None,
-                    checked_amount: Some(BigUint::from_str("26173932").unwrap()),
-                    sender: Bytes::from_str("0xcd09f75E2BF2A4d11F3AB23f1389FcC1621c0cc2").unwrap(),
-                    receiver: Bytes::from_str("0xcd09f75E2BF2A4d11F3AB23f1389FcC1621c0cc2")
-                        .unwrap(),
-                    swaps: vec![swap_weth_wbtc, swap_wbtc_usdc],
-                    ..Default::default()
-                };
-
-                let (calldata, _) = encoder
-                    .encode_strategy(solution)
-                    .unwrap();
-
-                let _hex_calldata = encode(&calldata);
-                println!("test_uniswap_v3_uniswap_v3: {}", _hex_calldata);
-            }
-
-            #[test]
-            fn test_uniswap_v3_curve() {
-                // Note: This test does not assert anything. It is only used to obtain integration
-                // test data for our router solidity test.
-                //
-                // Performs a sequential swap from WETH to USDT though WBTC using USV3 and curve
-                // pools
-                //
-                //   WETH ───(USV3)──> WBTC ───(curve)──> USDT
-
-                let weth = weth();
-                let wbtc = Bytes::from_str("0x2260fac5e5542a773aa44fbcfedf7c193bc2c599").unwrap();
-                let usdt = Bytes::from_str("0xdAC17F958D2ee523a2206206994597C13D831ec7").unwrap();
-
-                let swap_weth_wbtc = Swap {
-                    component: ProtocolComponent {
-                        id: "0xCBCdF9626bC03E24f779434178A73a0B4bad62eD".to_string(),
-                        protocol_system: "uniswap_v3".to_string(),
-                        static_attributes: {
-                            let mut attrs = HashMap::new();
-                            attrs.insert(
-                                "fee".to_string(),
-                                Bytes::from(BigInt::from(3000).to_signed_bytes_be()),
-                            );
-                            attrs
-                        },
-                        ..Default::default()
-                    },
-                    token_in: weth.clone(),
-                    token_out: wbtc.clone(),
-                    split: 0f64,
-                };
-
-                let swap_wbtc_usdt = Swap {
-                    component: ProtocolComponent {
-                        id: String::from("0xD51a44d3FaE010294C616388b506AcdA1bfAAE46"),
-                        protocol_system: String::from("vm:curve"),
-                        static_attributes: {
-                            let mut attrs: HashMap<String, Bytes> = HashMap::new();
-                            attrs.insert(
-                                "factory".into(),
-                                Bytes::from(
-                                    "0x0000000000000000000000000000000000000000"
-                                        .as_bytes()
-                                        .to_vec(),
-                                ),
-                            );
-                            attrs
-                        },
-                        ..Default::default()
-                    },
-                    token_in: wbtc.clone(),
-                    token_out: usdt.clone(),
-                    split: 0f64,
-                };
-                let swap_encoder_registry = get_swap_encoder_registry();
-                let encoder = SequentialSwapStrategyEncoder::new(
-                    eth_chain(),
-                    swap_encoder_registry,
-                    None,
-                    Bytes::from_str("0x3Ede3eCa2a72B3aeCC820E955B36f38437D01395").unwrap(),
-                    false,
-                )
-                .unwrap();
-                let solution = Solution {
-                    exact_out: false,
-                    given_token: weth,
-                    given_amount: BigUint::from_str("1_000000000000000000").unwrap(),
-                    checked_token: usdt,
-                    expected_amount: None,
-                    checked_amount: Some(BigUint::from_str("26173932").unwrap()),
-                    sender: Bytes::from_str("0xcd09f75E2BF2A4d11F3AB23f1389FcC1621c0cc2").unwrap(),
-                    receiver: Bytes::from_str("0xcd09f75E2BF2A4d11F3AB23f1389FcC1621c0cc2")
-                        .unwrap(),
-                    swaps: vec![swap_weth_wbtc, swap_wbtc_usdt],
-                    ..Default::default()
-                };
-
-                let (calldata, _) = encoder
-                    .encode_strategy(solution)
-                    .unwrap();
-
-                let _hex_calldata = encode(&calldata);
-                println!("test_uniswap_v3_curve: {}", _hex_calldata);
-            }
-
-            #[test]
-            fn test_balancer_v2_uniswap_v2() {
-                // Note: This test does not assert anything. It is only used to obtain integration
-                // test data for our router solidity test.
-                //
-                // Performs a sequential swap from WETH to USDC though WBTC using balancer and USV2
-                // pools
-                //
-                //   WETH ───(balancer)──> WBTC ───(USV2)──> USDC
-
-                let weth = weth();
-                let wbtc = Bytes::from_str("0x2260fac5e5542a773aa44fbcfedf7c193bc2c599").unwrap();
-                let usdc = Bytes::from_str("0xa0b86991c6218b36c1d19d4a2e9eb0ce3606eb48").unwrap();
-
-                let swap_weth_wbtc = Swap {
-                    component: ProtocolComponent {
-                        id: "0xa6f548df93de924d73be7d25dc02554c6bd66db500020000000000000000000e"
-                            .to_string(),
-                        protocol_system: "vm:balancer_v2".to_string(),
-                        ..Default::default()
-                    },
-                    token_in: weth.clone(),
-                    token_out: wbtc.clone(),
-                    split: 0f64,
-                };
-
-                let swap_wbtc_usdc = Swap {
-                    component: ProtocolComponent {
-                        id: "0x004375Dff511095CC5A197A54140a24eFEF3A416".to_string(),
-                        protocol_system: "uniswap_v2".to_string(),
-                        ..Default::default()
-                    },
-                    token_in: wbtc.clone(),
-                    token_out: usdc.clone(),
-                    split: 0f64,
-                };
                 let swap_encoder_registry = get_swap_encoder_registry();
                 let encoder = SequentialSwapStrategyEncoder::new(
                     eth_chain(),
@@ -2205,33 +1766,17 @@
                 };
 
                 // Put all components together
->>>>>>> 6b3a26f3
                 let swap_encoder_registry = get_swap_encoder_registry();
                 let encoder = SequentialSwapStrategyEncoder::new(
                     eth_chain(),
                     swap_encoder_registry,
-<<<<<<< HEAD
-                    None,
-=======
                     Some(private_key),
->>>>>>> 6b3a26f3
                     Bytes::from_str("0x3Ede3eCa2a72B3aeCC820E955B36f38437D01395").unwrap(),
                     false,
                 )
                 .unwrap();
                 let solution = Solution {
                     exact_out: false,
-<<<<<<< HEAD
-                    given_token: weth,
-                    given_amount: BigUint::from_str("1_000000000000000000").unwrap(),
-                    checked_token: usdc,
-                    expected_amount: None,
-                    checked_amount: Some(BigUint::from_str("26173932").unwrap()),
-                    sender: Bytes::from_str("0xcd09f75E2BF2A4d11F3AB23f1389FcC1621c0cc2").unwrap(),
-                    receiver: Bytes::from_str("0xcd09f75E2BF2A4d11F3AB23f1389FcC1621c0cc2")
-                        .unwrap(),
-                    swaps: vec![swap_weth_wbtc, swap_wbtc_usdc],
-=======
                     given_token: dai,
                     given_amount: BigUint::from_str("1500_000000000000000000").unwrap(),
                     checked_token: eth,
@@ -2247,7 +1792,6 @@
                         ekubo_swap_usdt_usdc,
                         usv4_swap_usdc_eth,
                     ],
->>>>>>> 6b3a26f3
                     ..Default::default()
                 };
 
@@ -2256,11 +1800,7 @@
                     .unwrap();
 
                 let _hex_calldata = encode(&calldata);
-<<<<<<< HEAD
-                println!("test_balancer_v2_uniswap_v2: {}", _hex_calldata);
-=======
                 println!("multi_protocol: {}", _hex_calldata);
->>>>>>> 6b3a26f3
             }
         }
     }
@@ -2304,7 +1844,6 @@
                     id: "0xBb2b8038a1640196FbE3e38816F3e67Cba72D940".to_string(),
                     protocol_system: "uniswap_v2".to_string(),
                     ..Default::default()
-<<<<<<< HEAD
                 },
                 token_in: weth.clone(),
                 token_out: wbtc.clone(),
@@ -2319,22 +1858,6 @@
                     protocol_system: "uniswap_v2".to_string(),
                     ..Default::default()
                 },
-=======
-                },
-                token_in: weth.clone(),
-                token_out: wbtc.clone(),
-                // This represents the remaining 50%, but to avoid any rounding errors we set this
-                // to 0 to signify "the remainder of the WETH value". It should
-                // still be very close to 50%
-                split: 0f64,
-            };
-            let swap_dai_usdc = Swap {
-                component: ProtocolComponent {
-                    id: "0xAE461cA67B15dc8dc81CE7615e0320dA1A9aB8D5".to_string(),
-                    protocol_system: "uniswap_v2".to_string(),
-                    ..Default::default()
-                },
->>>>>>> 6b3a26f3
                 token_in: dai.clone(),
                 token_out: usdc.clone(),
                 split: 0f64,
@@ -2370,19 +1893,11 @@
                 swaps: vec![swap_weth_dai, swap_weth_wbtc, swap_dai_usdc, swap_wbtc_usdc],
                 ..Default::default()
             };
-<<<<<<< HEAD
 
             let (calldata, _) = encoder
                 .encode_strategy(solution)
                 .unwrap();
 
-=======
-
-            let (calldata, _) = encoder
-                .encode_strategy(solution)
-                .unwrap();
-
->>>>>>> 6b3a26f3
             let _hex_calldata = encode(&calldata);
             println!("test_split_swap_strategy_encoder: {}", _hex_calldata);
         }
@@ -2445,7 +1960,6 @@
                 token_out: weth.clone(),
                 split: 0f64, // Remaining 40%
             };
-<<<<<<< HEAD
 
             // WETH -> USDC (Pool 2)
             let swap_weth_usdc_pool2 = Swap {
@@ -2468,30 +1982,6 @@
                 split: 0.0f64,
             };
 
-=======
-
-            // WETH -> USDC (Pool 2)
-            let swap_weth_usdc_pool2 = Swap {
-                component: ProtocolComponent {
-                    id: "0xB4e16d0168e52d35CaCD2c6185b44281Ec28C9Dc".to_string(), /* USDC-WETH USV2
-                                                                                   * Pool 2 */
-                    protocol_system: "uniswap_v2".to_string(),
-                    static_attributes: {
-                        let mut attrs = HashMap::new();
-                        attrs.insert(
-                            "fee".to_string(),
-                            Bytes::from(BigInt::from(3000).to_signed_bytes_be()),
-                        );
-                        attrs
-                    },
-                    ..Default::default()
-                },
-                token_in: weth.clone(),
-                token_out: usdc.clone(),
-                split: 0.0f64,
-            };
-
->>>>>>> 6b3a26f3
             let swap_encoder_registry = get_swap_encoder_registry();
             let encoder = SplitSwapStrategyEncoder::new(
                 eth_chain(),
@@ -2671,11 +2161,7 @@
                 given_amount: BigUint::from_str("100000000").unwrap(), // 100 USDC (6 decimals)
                 checked_token: usdc.clone(),
                 expected_amount: None,
-<<<<<<< HEAD
-                checked_amount: Some(BigUint::from_str("99525908").unwrap()), /* Expected output
-=======
                 checked_amount: Some(BigUint::from_str("99025908").unwrap()), /* Expected output
->>>>>>> 6b3a26f3
                                                                                * from
                                                                                * test */
                 sender: Bytes::from_str("0xcd09f75E2BF2A4d11F3AB23f1389FcC1621c0cc2").unwrap(),
@@ -2695,11 +2181,7 @@
                 "0000000000000000000000000000000000000000000000000000000005f5e100", // given amount
                 "000000000000000000000000a0b86991c6218b36c1d19d4a2e9eb0ce3606eb48", // given token
                 "000000000000000000000000a0b86991c6218b36c1d19d4a2e9eb0ce3606eb48", // checked token
-<<<<<<< HEAD
-                "0000000000000000000000000000000000000000000000000000000005eea514", // min amount out
-=======
                 "0000000000000000000000000000000000000000000000000000000005e703f4", // min amount out
->>>>>>> 6b3a26f3
                 "0000000000000000000000000000000000000000000000000000000000000000", // wrap action
                 "0000000000000000000000000000000000000000000000000000000000000000", // unwrap action
                 "0000000000000000000000000000000000000000000000000000000000000002", // tokens length
@@ -2805,11 +2287,7 @@
                 given_amount: BigUint::from_str("1_000000000000000000").unwrap(),
                 checked_token: token_out,
                 expected_amount: None,
-<<<<<<< HEAD
-                checked_amount: Some(BigUint::from_str("1").unwrap()),
-=======
                 checked_amount: Some(BigUint::from_str("1000").unwrap()),
->>>>>>> 6b3a26f3
                 slippage: None,
                 // Alice
                 sender: Bytes::from_str("0xcd09f75E2BF2A4d11F3AB23f1389FcC1621c0cc2").unwrap(),
@@ -2821,19 +2299,11 @@
             let (calldata, _) = encoder
                 .encode_strategy(solution)
                 .unwrap();
-<<<<<<< HEAD
 
             let hex_calldata = encode(&calldata);
             println!("test_single_encoding_strategy_ekubo: {}", hex_calldata);
         }
 
-=======
-
-            let hex_calldata = encode(&calldata);
-            println!("test_single_encoding_strategy_ekubo: {}", hex_calldata);
-        }
-
->>>>>>> 6b3a26f3
         #[test]
         fn test_single_encoding_strategy_usv4_eth_in() {
             // Performs a single swap from ETH to PEPE using a USV4 pool
@@ -2883,11 +2353,7 @@
                 given_amount: BigUint::from_str("1_000000000000000000").unwrap(),
                 checked_token: pepe,
                 expected_amount: None,
-<<<<<<< HEAD
-                checked_amount: Some(BigUint::from_str("242373460199848577067005852").unwrap()),
-=======
                 checked_amount: Some(BigUint::from_str("152373460199848577067005852").unwrap()),
->>>>>>> 6b3a26f3
                 slippage: None,
                 sender: Bytes::from_str("0xcd09f75E2BF2A4d11F3AB23f1389FcC1621c0cc2").unwrap(),
                 receiver: Bytes::from_str("0xcd09f75E2BF2A4d11F3AB23f1389FcC1621c0cc2").unwrap(),
@@ -2902,7 +2368,6 @@
 
             println!("test_single_encoding_strategy_usv4_eth_in: {}", hex_calldata);
         }
-<<<<<<< HEAD
 
         #[test]
         fn test_single_encoding_strategy_usv4_eth_out() {
@@ -2941,46 +2406,6 @@
                 split: 0f64,
             };
 
-=======
-
-        #[test]
-        fn test_single_encoding_strategy_usv4_eth_out() {
-            // Performs a single swap from USDC to ETH using a USV4 pool
-            // Note: This test does not assert anything. It is only used to obtain integration test
-            // data for our router solidity test.
-            //
-            //   USDC ───(USV4)──> ETH
-            //
-            // Set up a mock private key for signing (Alice's pk in our router tests)
-            let private_key =
-                "0x123456789abcdef123456789abcdef123456789abcdef123456789abcdef1234".to_string();
-
-            let eth = eth();
-            let usdc = Bytes::from_str("0xa0b86991c6218b36c1d19d4a2e9eb0ce3606eb48").unwrap();
-
-            // Fee and tick spacing information for this test is obtained by querying the
-            // USV4 Position Manager contract: 0xbd216513d74c8cf14cf4747e6aaa6420ff64ee9e
-            // Using the poolKeys function with the first 25 bytes of the pool id
-            let pool_fee_usdc_eth = Bytes::from(BigInt::from(3000).to_signed_bytes_be());
-            let tick_spacing_usdc_eth = Bytes::from(BigInt::from(60).to_signed_bytes_be());
-            let mut static_attributes_usdc_eth: HashMap<String, Bytes> = HashMap::new();
-            static_attributes_usdc_eth.insert("key_lp_fee".into(), pool_fee_usdc_eth);
-            static_attributes_usdc_eth.insert("tick_spacing".into(), tick_spacing_usdc_eth);
-
-            let swap_usdc_eth = Swap {
-                component: ProtocolComponent {
-                    id: "0xdce6394339af00981949f5f3baf27e3610c76326a700af57e4b3e3ae4977f78d"
-                        .to_string(),
-                    protocol_system: "uniswap_v4".to_string(),
-                    static_attributes: static_attributes_usdc_eth,
-                    ..Default::default()
-                },
-                token_in: usdc.clone(),
-                token_out: eth.clone(),
-                split: 0f64,
-            };
-
->>>>>>> 6b3a26f3
             let swap_encoder_registry = get_swap_encoder_registry();
             let encoder = SplitSwapStrategyEncoder::new(
                 eth_chain(),

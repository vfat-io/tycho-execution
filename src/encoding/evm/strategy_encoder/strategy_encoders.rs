--- conflicted
+++ resolved
@@ -2,8 +2,6 @@
 
 use alloy_primitives::{aliases::U24, FixedBytes, U256, U8};
 use alloy_sol_types::SolValue;
-use num_bigint::BigUint;
-use num_traits::Zero;
 use tycho_core::{keccak256, Bytes};
 
 use crate::encoding::{
@@ -191,9 +189,6 @@
                 receiver: solution.router_address.clone(),
                 exact_out: solution.exact_out,
                 router_address: solution.router_address.clone(),
-                group_token_in: Some(tokens.first().unwrap().clone()),
-                group_token_out: Some(tokens.last().unwrap().clone()),
-                amount_out_min: Some(BigUint::zero()),
             };
             let mut grouped_protocol_data: Vec<u8> = vec![];
             for swap in grouped_swap.swaps.iter() {
@@ -209,13 +204,8 @@
                 Bytes::from_str(swap_encoder.executor_address()).map_err(|_| {
                     EncodingError::FatalError("Invalid executor address".to_string())
                 })?,
-<<<<<<< HEAD
-                self.encode_executor_selector(swap_encoder.swap_selector()),
-                grouped_protocol_data.abi_encode_packed(),
-=======
                 self.encode_executor_selector(swap_encoder.executor_selector()),
                 grouped_protocol_data,
->>>>>>> f76e320f
             );
             swaps.push(swap_data);
         }
@@ -296,21 +286,6 @@
                 ))
             })?;
 
-<<<<<<< HEAD
-        let encoding_context = EncodingContext {
-            receiver: solution.receiver,
-            exact_out: solution.exact_out,
-            router_address: solution.router_address,
-            group_token_in: Some(solution.given_token.clone()),
-            group_token_out: Some(solution.checked_token.clone()),
-            amount_out_min: Some(BigUint::zero()),
-        };
-        let protocol_data = swap_encoder.encode_swap(swap.clone(), encoding_context)?;
-
-        let executor_address = Bytes::from_str(swap_encoder.executor_address())
-            .map_err(|_| EncodingError::FatalError("Invalid executor address".to_string()))?;
-        Ok((protocol_data, executor_address, Some(swap_encoder.swap_selector().to_string())))
-=======
         let mut grouped_protocol_data: Vec<u8> = vec![];
         for swap in grouped_swap.swaps.iter() {
             let encoding_context = EncodingContext {
@@ -334,7 +309,6 @@
                     .to_string(),
             ),
         ))
->>>>>>> f76e320f
     }
 
     fn get_swap_encoder(&self, protocol_system: &str) -> Option<&Box<dyn SwapEncoder>> {

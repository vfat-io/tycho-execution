--- conflicted
+++ resolved
@@ -1039,38 +1039,6 @@
     }
 
     #[test]
-<<<<<<< HEAD
-    fn test_split_encoding_strategy_usv4_eth_in() {
-        // Performs a single swap from ETH to PEPE using a USV4 pool
-        // Note: This test does not assert anything. It is only used to obtain integration test
-        // data for our router solidity test.
-        //
-        //   ETH ───(USV4)──> PEPE
-        //
-        // Set up a mock private key for signing (Alice's pk in our router tests)
-        let private_key =
-            "0x123456789abcdef123456789abcdef123456789abcdef123456789abcdef1234".to_string();
-
-        let eth = eth();
-        let pepe = Bytes::from_str("0x6982508145454Ce325dDbE47a25d4ec3d2311933").unwrap();
-
-        let pool_fee_eth_pepe = Bytes::from(BigInt::from(25000).to_signed_bytes_be());
-        let tick_spacing_eth_pepe = Bytes::from(BigInt::from(500).to_signed_bytes_be());
-        let mut static_attributes_eth_pepe: HashMap<String, Bytes> = HashMap::new();
-        static_attributes_eth_pepe.insert("fee".into(), pool_fee_eth_pepe);
-        static_attributes_eth_pepe.insert("tick_spacing".into(), tick_spacing_eth_pepe);
-
-        let swap_eth_pepe = Swap {
-            component: ProtocolComponent {
-                id: "0xecd73ecbf77219f21f129c8836d5d686bbc27d264742ddad620500e3e548e2c9"
-                    .to_string(),
-                protocol_system: "uniswap_v4".to_string(),
-                static_attributes: static_attributes_eth_pepe,
-                ..Default::default()
-            },
-            token_in: eth.clone(),
-            token_out: pepe.clone(),
-=======
     fn test_split_swap_strategy_encoder_simple_route_no_permit2() {
         // Performs a single swap from WETH to DAI on a USV2 pool, without permit2 and no grouping
         // optimizations.
@@ -1091,89 +1059,10 @@
             },
             token_in: weth.clone(),
             token_out: dai.clone(),
->>>>>>> be1e679e
             split: 0f64,
         };
         let swap_encoder_registry = get_swap_encoder_registry();
         let encoder =
-<<<<<<< HEAD
-            SplitSwapStrategyEncoder::new(private_key, eth_chain(), swap_encoder_registry).unwrap();
-
-        let solution = Solution {
-            exact_out: false,
-            given_token: eth,
-            given_amount: BigUint::from_str("1_000000000000000000").unwrap(),
-            checked_token: pepe,
-            expected_amount: Some(BigUint::from_str("300_000_000000000000000000").unwrap()),
-            checked_amount: None,
-            slippage: None,
-            sender: Bytes::from_str("0xcd09f75E2BF2A4d11F3AB23f1389FcC1621c0cc2").unwrap(),
-            receiver: Bytes::from_str("0xcd09f75E2BF2A4d11F3AB23f1389FcC1621c0cc2").unwrap(),
-            router_address: Bytes::from_str("0x3Ede3eCa2a72B3aeCC820E955B36f38437D01395").unwrap(),
-            swaps: vec![swap_eth_pepe],
-            ..Default::default()
-        };
-
-        let (calldata, _, _) = encoder
-            .encode_strategy(solution)
-            .unwrap();
-        let hex_calldata = encode(&calldata);
-
-        println!("{}", hex_calldata);
-    }
-    #[test]
-    fn test_split_encoding_strategy_usv4_eth_out() {
-        // Performs a single swap from USDC to ETH using a USV4 pool
-        // Note: This test does not assert anything. It is only used to obtain integration test
-        // data for our router solidity test.
-        //
-        //   USDC ───(USV4)──> ETH
-        //
-        // Set up a mock private key for signing (Alice's pk in our router tests)
-        let private_key =
-            "0x123456789abcdef123456789abcdef123456789abcdef123456789abcdef1234".to_string();
-
-        let eth = eth();
-        let usdc = Bytes::from_str("0xa0b86991c6218b36c1d19d4a2e9eb0ce3606eb48").unwrap();
-
-        // Fee and tick spacing information for this test is obtained by querying the
-        // USV4 Position Manager contract: 0xbd216513d74c8cf14cf4747e6aaa6420ff64ee9e
-        // Using the poolKeys function with the first 25 bytes of the pool id
-        let pool_fee_usdc_eth = Bytes::from(BigInt::from(3000).to_signed_bytes_be());
-        let tick_spacing_usdc_eth = Bytes::from(BigInt::from(60).to_signed_bytes_be());
-        let mut static_attributes_usdc_eth: HashMap<String, Bytes> = HashMap::new();
-        static_attributes_usdc_eth.insert("fee".into(), pool_fee_usdc_eth);
-        static_attributes_usdc_eth.insert("tick_spacing".into(), tick_spacing_usdc_eth);
-
-        let swap_usdc_eth = Swap {
-            component: ProtocolComponent {
-                id: "0xdce6394339af00981949f5f3baf27e3610c76326a700af57e4b3e3ae4977f78d"
-                    .to_string(),
-                protocol_system: "uniswap_v4".to_string(),
-                static_attributes: static_attributes_usdc_eth,
-                ..Default::default()
-            },
-            token_in: usdc.clone(),
-            token_out: eth.clone(),
-            split: 0f64,
-        };
-
-        let swap_encoder_registry = get_swap_encoder_registry();
-        let encoder =
-            SplitSwapStrategyEncoder::new(private_key, eth_chain(), swap_encoder_registry).unwrap();
-        let solution = Solution {
-            exact_out: false,
-            given_token: usdc,
-            given_amount: BigUint::from_str("3000_000000").unwrap(),
-            checked_token: eth,
-            expected_amount: Some(BigUint::from_str("1_000000000000000000").unwrap()),
-            checked_amount: None,
-            slippage: None,
-            sender: Bytes::from_str("0xcd09f75E2BF2A4d11F3AB23f1389FcC1621c0cc2").unwrap(),
-            receiver: Bytes::from_str("0xcd09f75E2BF2A4d11F3AB23f1389FcC1621c0cc2").unwrap(),
-            router_address: Bytes::from_str("0x3Ede3eCa2a72B3aeCC820E955B36f38437D01395").unwrap(),
-            swaps: vec![swap_usdc_eth],
-=======
             SplitSwapStrategyEncoder::new(eth_chain(), swap_encoder_registry, None).unwrap();
         let solution = Solution {
             exact_out: false,
@@ -1187,17 +1076,12 @@
             receiver: Bytes::from_str("0xcd09f75E2BF2A4d11F3AB23f1389FcC1621c0cc2").unwrap(),
             router_address: Bytes::from_str("0x3Ede3eCa2a72B3aeCC820E955B36f38437D01395").unwrap(),
             swaps: vec![swap],
->>>>>>> be1e679e
             ..Default::default()
         };
 
         let (calldata, _, _) = encoder
             .encode_strategy(solution)
             .unwrap();
-<<<<<<< HEAD
-
-        let hex_calldata = encode(&calldata);
-=======
         let expected_min_amount_encoded = hex::encode(U256::abi_encode(&expected_min_amount));
         let expected_input = [
             "0a83cb08",                                                           // Function selector
@@ -1231,7 +1115,131 @@
         let hex_calldata = encode(&calldata);
 
         assert_eq!(hex_calldata, expected_input);
->>>>>>> be1e679e
         println!("{}", hex_calldata);
     }
+
+    #[test]
+    fn test_split_encoding_strategy_usv4_eth_in() {
+        // Performs a single swap from ETH to PEPE using a USV4 pool
+        // Note: This test does not assert anything. It is only used to obtain integration test
+        // data for our router solidity test.
+        //
+        //   ETH ───(USV4)──> PEPE
+        //
+        // Set up a mock private key for signing (Alice's pk in our router tests)
+        let private_key =
+            "0x123456789abcdef123456789abcdef123456789abcdef123456789abcdef1234".to_string();
+
+        let eth = eth();
+        let pepe = Bytes::from_str("0x6982508145454Ce325dDbE47a25d4ec3d2311933").unwrap();
+
+        let pool_fee_eth_pepe = Bytes::from(BigInt::from(25000).to_signed_bytes_be());
+        let tick_spacing_eth_pepe = Bytes::from(BigInt::from(500).to_signed_bytes_be());
+        let mut static_attributes_eth_pepe: HashMap<String, Bytes> = HashMap::new();
+        static_attributes_eth_pepe.insert("fee".into(), pool_fee_eth_pepe);
+        static_attributes_eth_pepe.insert("tick_spacing".into(), tick_spacing_eth_pepe);
+
+        let swap_eth_pepe = Swap {
+            component: ProtocolComponent {
+                id: "0xecd73ecbf77219f21f129c8836d5d686bbc27d264742ddad620500e3e548e2c9"
+                    .to_string(),
+                protocol_system: "uniswap_v4".to_string(),
+                static_attributes: static_attributes_eth_pepe,
+                ..Default::default()
+            },
+            token_in: eth.clone(),
+            token_out: pepe.clone(),
+            split: 0f64,
+        };
+        let swap_encoder_registry = get_swap_encoder_registry();
+        let encoder =
+            SplitSwapStrategyEncoder::new(eth_chain(), swap_encoder_registry, Some(private_key))
+                .unwrap();
+
+        let solution = Solution {
+            exact_out: false,
+            given_token: eth,
+            given_amount: BigUint::from_str("1_000000000000000000").unwrap(),
+            checked_token: pepe,
+            expected_amount: Some(BigUint::from_str("300_000_000000000000000000").unwrap()),
+            checked_amount: None,
+            slippage: None,
+            sender: Bytes::from_str("0xcd09f75E2BF2A4d11F3AB23f1389FcC1621c0cc2").unwrap(),
+            receiver: Bytes::from_str("0xcd09f75E2BF2A4d11F3AB23f1389FcC1621c0cc2").unwrap(),
+            router_address: Bytes::from_str("0x3Ede3eCa2a72B3aeCC820E955B36f38437D01395").unwrap(),
+            swaps: vec![swap_eth_pepe],
+            ..Default::default()
+        };
+
+        let (calldata, _, _) = encoder
+            .encode_strategy(solution)
+            .unwrap();
+        let hex_calldata = encode(&calldata);
+
+        println!("{}", hex_calldata);
+    }
+    #[test]
+    fn test_split_encoding_strategy_usv4_eth_out() {
+        // Performs a single swap from USDC to ETH using a USV4 pool
+        // Note: This test does not assert anything. It is only used to obtain integration test
+        // data for our router solidity test.
+        //
+        //   USDC ───(USV4)──> ETH
+        //
+        // Set up a mock private key for signing (Alice's pk in our router tests)
+        let private_key =
+            "0x123456789abcdef123456789abcdef123456789abcdef123456789abcdef1234".to_string();
+
+        let eth = eth();
+        let usdc = Bytes::from_str("0xa0b86991c6218b36c1d19d4a2e9eb0ce3606eb48").unwrap();
+
+        // Fee and tick spacing information for this test is obtained by querying the
+        // USV4 Position Manager contract: 0xbd216513d74c8cf14cf4747e6aaa6420ff64ee9e
+        // Using the poolKeys function with the first 25 bytes of the pool id
+        let pool_fee_usdc_eth = Bytes::from(BigInt::from(3000).to_signed_bytes_be());
+        let tick_spacing_usdc_eth = Bytes::from(BigInt::from(60).to_signed_bytes_be());
+        let mut static_attributes_usdc_eth: HashMap<String, Bytes> = HashMap::new();
+        static_attributes_usdc_eth.insert("fee".into(), pool_fee_usdc_eth);
+        static_attributes_usdc_eth.insert("tick_spacing".into(), tick_spacing_usdc_eth);
+
+        let swap_usdc_eth = Swap {
+            component: ProtocolComponent {
+                id: "0xdce6394339af00981949f5f3baf27e3610c76326a700af57e4b3e3ae4977f78d"
+                    .to_string(),
+                protocol_system: "uniswap_v4".to_string(),
+                static_attributes: static_attributes_usdc_eth,
+                ..Default::default()
+            },
+            token_in: usdc.clone(),
+            token_out: eth.clone(),
+            split: 0f64,
+        };
+
+        let swap_encoder_registry = get_swap_encoder_registry();
+        let encoder =
+            SplitSwapStrategyEncoder::new(eth_chain(), swap_encoder_registry, Some(private_key))
+                .unwrap();
+
+        let solution = Solution {
+            exact_out: false,
+            given_token: usdc,
+            given_amount: BigUint::from_str("3000_000000").unwrap(),
+            checked_token: eth,
+            expected_amount: Some(BigUint::from_str("1_000000000000000000").unwrap()),
+            checked_amount: None,
+            slippage: None,
+            sender: Bytes::from_str("0xcd09f75E2BF2A4d11F3AB23f1389FcC1621c0cc2").unwrap(),
+            receiver: Bytes::from_str("0xcd09f75E2BF2A4d11F3AB23f1389FcC1621c0cc2").unwrap(),
+            router_address: Bytes::from_str("0x3Ede3eCa2a72B3aeCC820E955B36f38437D01395").unwrap(),
+            swaps: vec![swap_usdc_eth],
+            ..Default::default()
+        };
+
+        let (calldata, _, _) = encoder
+            .encode_strategy(solution)
+            .unwrap();
+
+        let hex_calldata = encode(&calldata);
+        println!("{}", hex_calldata);
+    }
 }
--- conflicted
+++ resolved
@@ -89,19 +89,13 @@
     ) -> Result<Vec<u8>, EncodingError> {
         let token_approvals_manager = ProtocolApprovalsManager::new()?;
         let token = bytes_to_address(&swap.token_in)?;
-<<<<<<< HEAD
         let router_address = bytes_to_address(&encoding_context.router_address)?;
-        let approval_needed =
-            token_approvals_manager.approval_needed(token, router_address, self.vault_address)?;
-=======
-        let router_address = bytes_to_address(&encoding_context.address_for_approvals)?;
         let approval_needed = token_approvals_manager.approval_needed(
             token,
             router_address,
             Address::from_str(&self.vault_address)
                 .map_err(|_| EncodingError::FatalError("Invalid vault address".to_string()))?,
         )?;
->>>>>>> 113a996c
         // should we return gas estimation here too?? if there is an approval needed, gas will be
         // higher.
         let args = (

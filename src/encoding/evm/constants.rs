use std::{collections::HashSet, sync::LazyLock};

pub const DEFAULT_EXECUTORS_JSON: &str = include_str!("../../../config/executor_addresses.json");
pub const DEFAULT_ROUTERS_JSON: &str = include_str!("../../../config/router_addresses.json");
pub const PROTOCOL_SPECIFIC_CONFIG: &str =
    include_str!("../../../config/protocol_specific_addresses.json");

/// These protocols support the optimization of grouping swaps.
///
/// This requires special encoding to send call data of multiple swaps to a single executor,
/// as if it were a single swap. The protocol likely uses flash accounting to save gas on token
/// transfers.
pub static GROUPABLE_PROTOCOLS: LazyLock<HashSet<&'static str>> = LazyLock::new(|| {
    let mut set = HashSet::new();
    set.insert("uniswap_v4");
    set.insert("vm:balancer_v3");
<<<<<<< HEAD
=======
    set.insert("ekubo_v2");
    set
});

/// These protocols need an external in transfer to the pool. This transfer can be from the router,
/// from the user or from the previous pool. Any protocols that are not defined here expect funds to
/// be in the router at the time of swap and do the transfer themselves from msg.sender
pub static IN_TRANSFER_REQUIRED_PROTOCOLS: LazyLock<HashSet<&'static str>> = LazyLock::new(|| {
    let mut set = HashSet::new();
    set.insert("uniswap_v2");
    set.insert("sushiswap_v2");
    set.insert("pancakeswap_v2");
    set.insert("uniswap_v3");
    set.insert("pancakeswap_v3");
    set.insert("uniswap_v4");
    set.insert("ekubo_v2");
    set
});

// The protocols here are a subset of the ones defined in IN_TRANSFER_REQUIRED_PROTOCOLS. The tokens
// can not be sent directly from the previous pool into a pool of this protocol. The tokens need to
// be sent to the router and only then transferred into the pool. This is the case for uniswap v3
// because of the callback logic. The only way for this to work it would be to call the second swap
// during the callback of the first swap. This is currently not supported.
pub static CALLBACK_CONSTRAINED_PROTOCOLS: LazyLock<HashSet<&'static str>> = LazyLock::new(|| {
    let mut set = HashSet::new();
    set.insert("uniswap_v3");
    set.insert("pancakeswap_v3");
    set.insert("uniswap_v4");
>>>>>>> 6b3a26f3
    set.insert("ekubo_v2");
    set
});

/// These protocols need an external in transfer to the pool. This transfer can be from the router,
/// from the user or from the previous pool. Any protocols that are not defined here expect funds to
/// be in the router at the time of swap and do the transfer themselves from msg.sender
pub static IN_TRANSFER_REQUIRED_PROTOCOLS: LazyLock<HashSet<&'static str>> = LazyLock::new(|| {
    let mut set = HashSet::new();
    set.insert("uniswap_v2");
    set.insert("sushiswap_v2");
    set.insert("pancakeswap_v2");
    set.insert("uniswap_v3");
    set.insert("pancakeswap_v3");
    set.insert("uniswap_v4");
    set.insert("ekubo_v2");
    set
});

// The protocols here are a subset of the ones defined in IN_TRANSFER_REQUIRED_PROTOCOLS. The tokens
// can not be sent directly from the previous pool into a pool of this protocol. The tokens need to
// be sent to the router and only then transferred into the pool. This is the case for uniswap v3
// because of the callback logic. The only way for this to work it would be to call the second swap
// during the callback of the first swap. This is currently not supported.
pub static CALLBACK_CONSTRAINED_PROTOCOLS: LazyLock<HashSet<&'static str>> = LazyLock::new(|| {
    let mut set = HashSet::new();
    set.insert("uniswap_v3");
    set.insert("pancakeswap_v3");
    set
});<|MERGE_RESOLUTION|>--- conflicted
+++ resolved
@@ -14,8 +14,6 @@
     let mut set = HashSet::new();
     set.insert("uniswap_v4");
     set.insert("vm:balancer_v3");
-<<<<<<< HEAD
-=======
     set.insert("ekubo_v2");
     set
 });
@@ -45,7 +43,6 @@
     set.insert("uniswap_v3");
     set.insert("pancakeswap_v3");
     set.insert("uniswap_v4");
->>>>>>> 6b3a26f3
     set.insert("ekubo_v2");
     set
 });

// SPDX-License-Identifier: BUSL-1.1
pragma solidity ^0.8.26;

import "@interfaces/IExecutor.sol";
import "@openzeppelin/contracts/token/ERC20/utils/SafeERC20.sol";
import "@uniswap-v2/contracts/interfaces/IUniswapV2Pair.sol";
import "./TokenTransfer.sol";

error UniswapV2Executor__InvalidDataLength();
error UniswapV2Executor__InvalidTarget();
error UniswapV2Executor__InvalidFactory();
error UniswapV2Executor__InvalidInitCode();
error UniswapV2Executor__InvalidFee();

contract UniswapV2Executor is IExecutor, TokenTransfer {
    using SafeERC20 for IERC20;

    address public immutable factory;
    bytes32 public immutable initCode;
    address private immutable self;
    uint256 public immutable feeBps;

<<<<<<< HEAD
    constructor(address _factory, bytes32 _initCode, address _permit2)
        TokenTransfer(_permit2)
    {
=======
    constructor(
        address _factory,
        bytes32 _initCode,
        address _permit2,
        uint256 _feeBps
    ) TokenTransfer(_permit2) {
>>>>>>> 6b3a26f3
        if (_factory == address(0)) {
            revert UniswapV2Executor__InvalidFactory();
        }
        if (_initCode == bytes32(0)) {
            revert UniswapV2Executor__InvalidInitCode();
        }
        factory = _factory;
        initCode = _initCode;
        if (_feeBps > 30) {
            revert UniswapV2Executor__InvalidFee();
        }
        feeBps = _feeBps;
        self = address(this);
    }

    // slither-disable-next-line locked-ether
    function swap(uint256 givenAmount, bytes calldata data)
        external
        payable
        returns (uint256 calculatedAmount)
    {
        IERC20 tokenIn;
        address target;
        address receiver;
        bool zeroForOne;
        TransferType transferType;

        (tokenIn, target, receiver, zeroForOne, transferType) =
            _decodeData(data);

        _verifyPairAddress(target);

        calculatedAmount = _getAmountOut(target, givenAmount, zeroForOne);
        _transfer(
            address(tokenIn), msg.sender, target, givenAmount, transferType
        );

        IUniswapV2Pair pool = IUniswapV2Pair(target);
        if (zeroForOne) {
            pool.swap(0, calculatedAmount, receiver, "");
        } else {
            pool.swap(calculatedAmount, 0, receiver, "");
        }
    }

    function _decodeData(bytes calldata data)
        internal
        pure
        returns (
            IERC20 inToken,
            address target,
            address receiver,
            bool zeroForOne,
            TransferType transferType
        )
    {
        if (data.length != 62) {
            revert UniswapV2Executor__InvalidDataLength();
        }
        inToken = IERC20(address(bytes20(data[0:20])));
        target = address(bytes20(data[20:40]));
        receiver = address(bytes20(data[40:60]));
        zeroForOne = uint8(data[60]) > 0;
        transferType = TransferType(uint8(data[61]));
    }

    function _getAmountOut(address target, uint256 amountIn, bool zeroForOne)
        internal
        view
        returns (uint256 amount)
    {
        IUniswapV2Pair pair = IUniswapV2Pair(target);
        uint112 reserveIn;
        uint112 reserveOut;
        if (zeroForOne) {
            // slither-disable-next-line unused-return
            (reserveIn, reserveOut,) = pair.getReserves();
        } else {
            // slither-disable-next-line unused-return
            (reserveOut, reserveIn,) = pair.getReserves();
        }

        require(reserveIn > 0 && reserveOut > 0, "L");
        uint256 amountInWithFee = amountIn * (10000 - feeBps);
        uint256 numerator = amountInWithFee * uint256(reserveOut);
        uint256 denominator = (uint256(reserveIn) * 10000) + amountInWithFee;
        amount = numerator / denominator;
    }

    function _verifyPairAddress(address target) internal view {
        address token0 = IUniswapV2Pair(target).token0();
        address token1 = IUniswapV2Pair(target).token1();
        bytes32 salt = keccak256(abi.encodePacked(token0, token1));
        address pair = address(
            uint160(
                uint256(
                    keccak256(
                        abi.encodePacked(hex"ff", factory, salt, initCode)
                    )
                )
            )
        );
        if (pair != target) {
            revert UniswapV2Executor__InvalidTarget();
        }
    }
}<|MERGE_RESOLUTION|>--- conflicted
+++ resolved
@@ -20,18 +20,12 @@
     address private immutable self;
     uint256 public immutable feeBps;
 
-<<<<<<< HEAD
-    constructor(address _factory, bytes32 _initCode, address _permit2)
-        TokenTransfer(_permit2)
-    {
-=======
     constructor(
         address _factory,
         bytes32 _initCode,
         address _permit2,
         uint256 _feeBps
     ) TokenTransfer(_permit2) {
->>>>>>> 6b3a26f3
         if (_factory == address(0)) {
             revert UniswapV2Executor__InvalidFactory();
         }

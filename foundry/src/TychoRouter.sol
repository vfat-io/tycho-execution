--- conflicted
+++ resolved
@@ -143,17 +143,12 @@
         address receiver,
         bytes calldata swaps
     ) public payable whenNotPaused nonReentrant returns (uint256 amountOut) {
-<<<<<<< HEAD
-        IERC20(tokenIn).safeTransferFrom(msg.sender, address(this), amountIn);
-        return _splitSwapChecked(
-=======
         if (address(tokenIn) != address(0)) {
             IERC20(tokenIn).safeTransferFrom(
                 msg.sender, address(this), amountIn
             );
         }
-        return _swapChecked(
->>>>>>> 6c679c04
+        return _splitSwapChecked(
             amountIn,
             tokenIn,
             tokenOut,

// SPDX-License-Identifier: BUSL-1.1
pragma solidity ^0.8.26;

import "@src/executors/UniswapV4Executor.sol";
import {TychoRouter} from "@src/TychoRouter.sol";
import "./TychoRouterTestSetup.sol";
import "./executors/UniswapV4Utils.sol";
import {SafeCallback} from "@uniswap/v4-periphery/src/base/SafeCallback.sol";

contract TychoRouterTest is TychoRouterTestSetup {
    bytes32 public constant EXECUTOR_SETTER_ROLE =
        0x6a1dd52dcad5bd732e45b6af4e7344fa284e2d7d4b23b5b09cb55d36b0685c87;
    bytes32 public constant FEE_SETTER_ROLE =
        0xe6ad9a47fbda1dc18de1eb5eeb7d935e5e81b4748f3cfc61e233e64f88182060;
    bytes32 public constant PAUSER_ROLE =
        0x65d7a28e3265b37a6474929f336521b332c1681b933f6cb9f3376673440d862a;
    bytes32 public constant FUND_RESCUER_ROLE =
        0x912e45d663a6f4cc1d0491d8f046e06c616f40352565ea1cdb86a0e1aaefa41b;

    event CallbackVerifierSet(address indexed callbackVerifier);
    event Withdrawal(
        address indexed token, uint256 amount, address indexed receiver
    );

    function testSetExecutorsValidRole() public {
        // Set single executor
        address[] memory executors = new address[](1);
        executors[0] = DUMMY;
        vm.startPrank(EXECUTOR_SETTER);
        tychoRouter.setExecutors(executors);
        vm.stopPrank();
        assert(tychoRouter.executors(DUMMY) == true);

        // Set multiple executors
        address[] memory executors2 = new address[](2);
        executors2[0] = DUMMY2;
        executors2[1] = DUMMY3;
        vm.startPrank(EXECUTOR_SETTER);
        tychoRouter.setExecutors(executors2);
        vm.stopPrank();
        assert(tychoRouter.executors(DUMMY2) == true);
        assert(tychoRouter.executors(DUMMY3) == true);
    }

    function testRemoveExecutorValidRole() public {
        vm.startPrank(EXECUTOR_SETTER);
        address[] memory executors = new address[](1);
        executors[0] = DUMMY;
        tychoRouter.setExecutors(executors);
        tychoRouter.removeExecutor(DUMMY);
        vm.stopPrank();
        assert(tychoRouter.executors(DUMMY) == false);
    }

    function testRemoveExecutorMissingSetterRole() public {
        vm.expectRevert();
        tychoRouter.removeExecutor(BOB);
    }

    function testSetExecutorsMissingSetterRole() public {
        vm.expectRevert();
        address[] memory executors = new address[](1);
        executors[0] = DUMMY;
        tychoRouter.setExecutors(executors);
    }

    function testWithdrawNative() public {
        vm.startPrank(FUND_RESCUER);
        // Send 100 ether to tychoRouter
        assertEq(tychoRouterAddr.balance, 0);
        assertEq(FUND_RESCUER.balance, 0);
        vm.deal(tychoRouterAddr, 100 ether);
        vm.expectEmit();
        emit Withdrawal(address(0), 100 ether, FUND_RESCUER);
        tychoRouter.withdrawNative(FUND_RESCUER);
        assertEq(tychoRouterAddr.balance, 0);
        assertEq(FUND_RESCUER.balance, 100 ether);
        vm.stopPrank();
    }

    function testWithdrawNativeFailures() public {
        vm.deal(tychoRouterAddr, 100 ether);
        vm.startPrank(FUND_RESCUER);
        vm.expectRevert(TychoRouter__AddressZero.selector);
        tychoRouter.withdrawNative(address(0));
        vm.stopPrank();

        // Not role FUND_RESCUER
        vm.startPrank(BOB);
        vm.expectRevert();
        tychoRouter.withdrawNative(FUND_RESCUER);
        vm.stopPrank();
    }

    function testWithdrawERC20Tokens() public {
        vm.startPrank(BOB);
        mintTokens(100 ether, tychoRouterAddr);
        vm.stopPrank();

        vm.startPrank(FUND_RESCUER);
        IERC20[] memory tokensArray = new IERC20[](3);
        tokensArray[0] = IERC20(address(tokens[0]));
        tokensArray[1] = IERC20(address(tokens[1]));
        tokensArray[2] = IERC20(address(tokens[2]));
        tychoRouter.withdraw(tokensArray, FUND_RESCUER);

        // Check balances after withdrawing
        for (uint256 i = 0; i < tokens.length; i++) {
            // slither-disable-next-line calls-loop
            assertEq(tokens[i].balanceOf(tychoRouterAddr), 0);
            // slither-disable-next-line calls-loop
            assertEq(tokens[i].balanceOf(FUND_RESCUER), 100 ether);
        }
        vm.stopPrank();
    }

    function testWithdrawERC20TokensFailures() public {
        mintTokens(100 ether, tychoRouterAddr);
        IERC20[] memory tokensArray = new IERC20[](3);
        tokensArray[0] = IERC20(address(tokens[0]));
        tokensArray[1] = IERC20(address(tokens[1]));
        tokensArray[2] = IERC20(address(tokens[2]));

        vm.startPrank(FUND_RESCUER);
        vm.expectRevert(TychoRouter__AddressZero.selector);
        tychoRouter.withdraw(tokensArray, address(0));
        vm.stopPrank();

        // Not role FUND_RESCUER
        vm.startPrank(BOB);
        vm.expectRevert();
        tychoRouter.withdraw(tokensArray, FUND_RESCUER);
        vm.stopPrank();
    }

    function testFeeSetting() public {
        vm.startPrank(FEE_SETTER);
        assertEq(tychoRouter.fee(), 0);
        tychoRouter.setFee(100);
        assertEq(tychoRouter.fee(), 100);
        vm.stopPrank();

        vm.startPrank(BOB);
        vm.expectRevert();
        tychoRouter.setFee(200);
        vm.stopPrank();
    }

    function testFeeReceiverSetting() public {
        vm.startPrank(FEE_SETTER);
        assertEq(tychoRouter.feeReceiver(), address(0));
        tychoRouter.setFeeReceiver(FEE_RECEIVER);
        assertEq(tychoRouter.feeReceiver(), FEE_RECEIVER);
        vm.stopPrank();

        vm.startPrank(BOB);
        vm.expectRevert();
        tychoRouter.setFeeReceiver(FEE_RECEIVER);
        vm.stopPrank();
    }

    function testPause() public {
        vm.startPrank(PAUSER);
        assertEq(tychoRouter.paused(), false);
        tychoRouter.pause();
        assertEq(tychoRouter.paused(), true);
        vm.stopPrank();

        vm.startPrank(UNPAUSER);
        tychoRouter.unpause();
        assertEq(tychoRouter.paused(), false);
        vm.stopPrank();

        vm.startPrank(UNPAUSER);
        vm.expectRevert();
        tychoRouter.unpause();
        vm.stopPrank();
    }

    function testPauseNonRole() public {
        vm.startPrank(BOB);
        vm.expectRevert();
        tychoRouter.pause();
        vm.stopPrank();
    }

    function testWrapETH() public {
        uint256 amount = 1 ether;
        vm.deal(BOB, amount);

        vm.startPrank(BOB);
        tychoRouter.wrapETH{value: amount}(amount);
        vm.stopPrank();

        assertEq(tychoRouterAddr.balance, 0);
        assertEq(IERC20(WETH_ADDR).balanceOf(tychoRouterAddr), amount);
    }

    function testUnwrapETH() public {
        uint256 amount = 1 ether;
        deal(WETH_ADDR, tychoRouterAddr, amount);

        tychoRouter.unwrapETH(amount);

        assertEq(tychoRouterAddr.balance, amount);
        assertEq(IERC20(WETH_ADDR).balanceOf(tychoRouterAddr), 0);
    }

    function testEmptySwapsRevert() public {
        uint256 amountIn = 10 ** 18;
        bytes memory swaps = "";
        vm.expectRevert(TychoRouter__EmptySwaps.selector);
<<<<<<< HEAD
        tychoRouter.exposedSplitSwap(amountIn, 2, swaps);
=======
        tychoRouter.exposedSwap(amountIn, 2, swaps);
    }

    function testSingleSwapIntegration() public {
        // Test created with calldata from our router encoder, replacing the executor
        // address with the USV2 executor address.

        // Tests swapping WETH -> DAI on a USV2 pool
        deal(WETH_ADDR, ALICE, 1 ether);
        uint256 balanceBefore = IERC20(DAI_ADDR).balanceOf(ALICE);

        // Approve permit2
        vm.startPrank(ALICE);
        IERC20(WETH_ADDR).approve(PERMIT2_ADDRESS, type(uint256).max);
        // Encoded solution generated using `test_split_swap_strategy_encoder_simple`
        (bool success,) = tychoRouterAddr.call(
            hex"d499aa880000000000000000000000000000000000000000000000000de0b6b3a7640000000000000000000000000000c02aaa39b223fe8d0a0e5c4f27ead9083c756cc20000000000000000000000006b175474e89094c44da98b954eedeac495271d0f0000000000000000000000000000000000000000000000903146e5f6c59c064b000000000000000000000000000000000000000000000000000000000000000000000000000000000000000000000000000000000000000000000000000000000000000000000000000000000000000000000000000000000000000000000002000000000000000000000000cd09f75e2bf2a4d11f3ab23f1389fcc1621c0cc2000000000000000000000000c02aaa39b223fe8d0a0e5c4f27ead9083c756cc20000000000000000000000000000000000000000000000000de0b6b3a764000000000000000000000000000000000000000000000000000000000000681362ea00000000000000000000000000000000000000000000000000000000000000000000000000000000000000003ede3eca2a72b3aecc820e955b36f38437d013950000000000000000000000000000000000000000000000000000000067ebdcf2000000000000000000000000000000000000000000000000000000000000020000000000000000000000000000000000000000000000000000000000000002800000000000000000000000000000000000000000000000000000000000000041a82e9bdde90314de4b1bf918cc2e8b27da98adcab46e8e99d4e77472a572d6381837e9453095f4cc5e9b25691b678288174e547e040a67d12b36ddfdd1e672d21b000000000000000000000000000000000000000000000000000000000000000000000000000000000000000000000000000000000000000000000000000058005600010000005615deb798bb3e4dfa0139dfa1b3d433cc23b72fc02aaa39b223fe8d0a0e5c4f27ead9083c756cc2a478c2975ab1ea89e8196811f51a7b7ade33eb113ede3eca2a72b3aecc820e955b36f38437d01395000000000000000000"
        );

        vm.stopPrank();

        uint256 balanceAfter = IERC20(DAI_ADDR).balanceOf(ALICE);

        assertTrue(success, "Call Failed");
        assertEq(balanceAfter - balanceBefore, 2659881924818443699787);
    }

    function testSingleSwapWithoutPermit2Integration() public {
        // Test created with calldata from our router encoder, replacing the executor
        // address with the USV2 executor address.

        // Tests swapping WETH -> DAI on a USV2 pool without permit2
        deal(WETH_ADDR, ALICE, 1 ether);
        vm.startPrank(ALICE);
        IERC20(WETH_ADDR).approve(address(tychoRouterAddr), 1 ether);
        uint256 balanceBefore = IERC20(DAI_ADDR).balanceOf(ALICE);
        // Encoded solution generated using `test_split_swap_strategy_encoder_simple_route_no_permit2`
        (bool success,) = tychoRouterAddr.call(
            hex"0a83cb080000000000000000000000000000000000000000000000000de0b6b3a7640000000000000000000000000000c02aaa39b223fe8d0a0e5c4f27ead9083c756cc20000000000000000000000006b175474e89094c44da98b954eedeac495271d0f00000000000000000000000000000000000000000000008f1d5c1cae37400000000000000000000000000000000000000000000000000000000000000000000000000000000000000000000000000000000000000000000000000000000000000000000000000000000000000000000000000000000000000000000000000002000000000000000000000000cd09f75e2bf2a4d11f3ab23f1389fcc1621c0cc200000000000000000000000000000000000000000000000000000000000001200000000000000000000000000000000000000000000000000000000000000058005600010000005615deb798bb3e4dfa0139dfa1b3d433cc23b72fc02aaa39b223fe8d0a0e5c4f27ead9083c756cc2a478c2975ab1ea89e8196811f51a7b7ade33eb113ede3eca2a72b3aecc820e955b36f38437d01395000000000000000000"
        );

        vm.stopPrank();
        uint256 balanceAfter = IERC20(DAI_ADDR).balanceOf(ALICE);
        assertTrue(success, "Call Failed");
        assertEq(balanceAfter - balanceBefore, 2659881924818443699787);
    }

    function testUSV4Integration() public {
        // Test created with calldata from our router encoder.

        // Performs a sequential swap from USDC to PEPE though ETH using two
        // consecutive USV4 pools
        //
        //   USDC ──(USV4)──> ETH ───(USV4)──> PEPE
        //
        deal(USDC_ADDR, ALICE, 1 ether);
        uint256 balanceBefore = IERC20(PEPE_ADDR).balanceOf(ALICE);

        // Approve permit2
        vm.startPrank(ALICE);
        IERC20(USDC_ADDR).approve(PERMIT2_ADDRESS, type(uint256).max);
        // Encoded solution generated using `test_split_encoding_strategy_usv4`
        (bool success,) = tychoRouterAddr.call(
            hex"d499aa88000000000000000000000000000000000000000000000000000000003b9aca00000000000000000000000000a0b86991c6218b36c1d19d4a2e9eb0ce3606eb480000000000000000000000006982508145454ce325ddbe47a25d4ec3d23119330000000000000000000000000000000000000000005064ff624d54346285543f000000000000000000000000000000000000000000000000000000000000000000000000000000000000000000000000000000000000000000000000000000000000000000000000000000000000000000000000000000000000000000000002000000000000000000000000cd09f75e2bf2a4d11f3ab23f1389fcc1621c0cc2000000000000000000000000a0b86991c6218b36c1d19d4a2e9eb0ce3606eb48000000000000000000000000000000000000000000000000000000003b9aca00000000000000000000000000000000000000000000000000000000006814875700000000000000000000000000000000000000000000000000000000000000000000000000000000000000003ede3eca2a72b3aecc820e955b36f38437d013950000000000000000000000000000000000000000000000000000000067ed015f0000000000000000000000000000000000000000000000000000000000000200000000000000000000000000000000000000000000000000000000000000028000000000000000000000000000000000000000000000000000000000000000413a7c6367c69ac46fc2b633fd53e583b74b20ec9b3ea83b069fe564765560a4cb335af200fd90ddb5f56d11e469c11a97420499f1b3ee0c1db13149a74daa90db1b00000000000000000000000000000000000000000000000000000000000000000000000000000000000000000000000000000000000000000000000000008c008a0001000000f62849f9a0b5bf2913b396098f7c7019b51a820aa0b86991c6218b36c1d19d4a2e9eb0ce3606eb486982508145454ce325ddbe47a25d4ec3d231193300f62849f9a0b5bf2913b396098f7c7019b51a820a0000000000000000000000000000000000000000000bb800003c6982508145454ce325ddbe47a25d4ec3d23119330061a80001f40000000000000000000000000000000000000000"
        );

        vm.stopPrank();

        uint256 balanceAfter = IERC20(PEPE_ADDR).balanceOf(ALICE);

        assertTrue(success, "Call Failed");
        assertEq(balanceAfter - balanceBefore, 97191013220606467325121599);
    }

    function testUSV4IntegrationInputETH() public {
        // Test created with calldata from our router encoder.

        // Performs a single swap from ETH to PEPE without wrapping or unwrapping
        //
        //   ETH ───(USV4)──> PEPE
        //
        deal(ALICE, 1 ether);
        uint256 balanceBefore = IERC20(PEPE_ADDR).balanceOf(ALICE);

        // Encoded solution generated using `test_split_encoding_strategy_usv4_eth_in`
        (bool success,) = tychoRouterAddr.call{value: 1 ether}(
            hex"d499aa880000000000000000000000000000000000000000000000000de0b6b3a764000000000000000000000000000000000000000000000000000000000000000000000000000000000000000000006982508145454ce325ddbe47a25d4ec3d2311933000000000000000000000000000000000000000000c87c939ae635f92dc2379c000000000000000000000000000000000000000000000000000000000000000000000000000000000000000000000000000000000000000000000000000000000000000000000000000000000000000000000000000000000000000000000002000000000000000000000000cd09f75e2bf2a4d11f3ab23f1389fcc1621c0cc200000000000000000000000000000000000000000000000000000000000000000000000000000000000000000000000000000000000000000de0b6b3a7640000000000000000000000000000000000000000000000000000000000006814877000000000000000000000000000000000000000000000000000000000000000000000000000000000000000003ede3eca2a72b3aecc820e955b36f38437d013950000000000000000000000000000000000000000000000000000000067ed017800000000000000000000000000000000000000000000000000000000000002000000000000000000000000000000000000000000000000000000000000000280000000000000000000000000000000000000000000000000000000000000004193acc98d79044e8ec1bc3ced832dc679e38ac8c6fe9b5befd1e5e44cb44edb0e365f1c5d6e3ca6590ed1a053f1841aede29e5b573f046387aff794520a0f22581b00000000000000000000000000000000000000000000000000000000000000000000000000000000000000000000000000000000000000000000000000007200700001000000f62849f9a0b5bf2913b396098f7c7019b51a820a00000000000000000000000000000000000000006982508145454ce325ddbe47a25d4ec3d231193301f62849f9a0b5bf2913b396098f7c7019b51a820a6982508145454ce325ddbe47a25d4ec3d23119330061a80001f40000000000000000000000000000"
        );

        vm.stopPrank();

        uint256 balanceAfter = IERC20(PEPE_ADDR).balanceOf(ALICE);

        assertTrue(success, "Call Failed");
        assertEq(balanceAfter - balanceBefore, 242373460199848577067005852);
    }

    function testUSV4IntegrationOutputETH() public {
        // Test created with calldata from our router encoder.

        // Performs a single swap from USDC to ETH without wrapping or unwrapping
        //
        //   USDC ───(USV4)──> ETH
        //
        deal(USDC_ADDR, ALICE, 3000_000000);
        uint256 balanceBefore = ALICE.balance;

        // Approve permit2
        vm.startPrank(ALICE);
        IERC20(USDC_ADDR).approve(PERMIT2_ADDRESS, type(uint256).max);

        // Encoded solution generated using `test_split_encoding_strategy_usv4_eth_out`
        (bool success,) = tychoRouterAddr.call(
            hex"d499aa8800000000000000000000000000000000000000000000000000000000b2d05e00000000000000000000000000a0b86991c6218b36c1d19d4a2e9eb0ce3606eb4800000000000000000000000000000000000000000000000000000000000000000000000000000000000000000000000000000000000000000f81490b4f29aade000000000000000000000000000000000000000000000000000000000000000000000000000000000000000000000000000000000000000000000000000000000000000000000000000000000000000000000000000000000000000000000002000000000000000000000000cd09f75e2bf2a4d11f3ab23f1389fcc1621c0cc2000000000000000000000000a0b86991c6218b36c1d19d4a2e9eb0ce3606eb4800000000000000000000000000000000000000000000000000000000b2d05e00000000000000000000000000000000000000000000000000000000006814878000000000000000000000000000000000000000000000000000000000000000000000000000000000000000003ede3eca2a72b3aecc820e955b36f38437d013950000000000000000000000000000000000000000000000000000000067ed018800000000000000000000000000000000000000000000000000000000000002000000000000000000000000000000000000000000000000000000000000000280000000000000000000000000000000000000000000000000000000000000004190134d2d142caff6dbea417292a15685119bd676b2b73bad35fe39f720f7c3163f16d057327499019506b6f690a3916fd3375c579c9cb814113b1516187380531b00000000000000000000000000000000000000000000000000000000000000000000000000000000000000000000000000000000000000000000000000007200700001000000f62849f9a0b5bf2913b396098f7c7019b51a820aa0b86991c6218b36c1d19d4a2e9eb0ce3606eb48000000000000000000000000000000000000000000f62849f9a0b5bf2913b396098f7c7019b51a820a0000000000000000000000000000000000000000000bb800003c0000000000000000000000000000"
        );

        vm.stopPrank();

        uint256 balanceAfter = ALICE.balance;

        assertTrue(success, "Call Failed");
        assertEq(balanceAfter - balanceBefore, 1117254495486192350);
    }

    function testSingleSwapWithWrapIntegration() public {
        // Test created with calldata from our router encoder, replacing the executor
        // address with the USV2 executor address.

        // Tests swapping WETH -> DAI on a USV2 pool, but ETH is received from the user
        // and wrapped before the swap
        deal(ALICE, 1 ether);
        uint256 balanceBefore = IERC20(DAI_ADDR).balanceOf(ALICE);

        // Approve permit2
        vm.startPrank(ALICE);
        // Encoded solution generated using `test_split_swap_strategy_encoder_simple_route_wrap`
        (bool success,) = tychoRouterAddr.call{value: 1 ether}(
            hex"d499aa880000000000000000000000000000000000000000000000000de0b6b3a764000000000000000000000000000000000000000000000000000000000000000000000000000000000000000000006b175474e89094c44da98b954eedeac495271d0f0000000000000000000000000000000000000000000000903146e5f6c59c064b000000000000000000000000000000000000000000000000000000000000000100000000000000000000000000000000000000000000000000000000000000000000000000000000000000000000000000000000000000000000000000000003000000000000000000000000cd09f75e2bf2a4d11f3ab23f1389fcc1621c0cc200000000000000000000000000000000000000000000000000000000000000000000000000000000000000000000000000000000000000000de0b6b3a7640000000000000000000000000000000000000000000000000000000000006813638900000000000000000000000000000000000000000000000000000000000000000000000000000000000000003ede3eca2a72b3aecc820e955b36f38437d013950000000000000000000000000000000000000000000000000000000067ebdd91000000000000000000000000000000000000000000000000000000000000020000000000000000000000000000000000000000000000000000000000000002800000000000000000000000000000000000000000000000000000000000000041f6ff7411a7ec76cb7dcafecf5e7f11121b1aa88af505635dc7faae6057e4f44e2859712f58331a14a1624f1e5edf2af80ddd2d90b5453d74df1b1fea10b9a2f91c000000000000000000000000000000000000000000000000000000000000000000000000000000000000000000000000000000000000000000000000000058005600020000005615deb798bb3e4dfa0139dfa1b3d433cc23b72fc02aaa39b223fe8d0a0e5c4f27ead9083c756cc2a478c2975ab1ea89e8196811f51a7b7ade33eb113ede3eca2a72b3aecc820e955b36f38437d01395000000000000000000"
        );

        vm.stopPrank();

        uint256 balanceAfter = IERC20(DAI_ADDR).balanceOf(ALICE);

        assertTrue(success, "Call Failed");
        assertEq(balanceAfter - balanceBefore, 2659881924818443699787);
    }

    function testSingleSwapWithUnwrapIntegration() public {
        // Test created with calldata from our router encoder, replacing the executor
        // address with the USV2 executor address.

        // Tests swapping DAI -> WETH on a USV2 pool, and WETH is unwrapped to ETH
        // before sending back to the user
        deal(DAI_ADDR, ALICE, 3000 ether);
        uint256 balanceBefore = ALICE.balance;

        // Approve permit2
        vm.startPrank(ALICE);
        IERC20(DAI_ADDR).approve(PERMIT2_ADDRESS, type(uint256).max);
        // Encoded solution generated using `test_split_swap_strategy_encoder_simple_route_unwrap`
        (bool success,) = tychoRouterAddr.call(
            hex"d499aa880000000000000000000000000000000000000000000000a2a15d09519be000000000000000000000000000006b175474e89094c44da98b954eedeac495271d0f00000000000000000000000000000000000000000000000000000000000000000000000000000000000000000000000000000000000000000de0b6b3a7640000000000000000000000000000000000000000000000000000000000000000000000000000000000000000000000000000000000000000000000000000000000010000000000000000000000000000000000000000000000000000000000000003000000000000000000000000cd09f75e2bf2a4d11f3ab23f1389fcc1621c0cc20000000000000000000000006b175474e89094c44da98b954eedeac495271d0f0000000000000000000000000000000000000000000000a2a15d09519be00000000000000000000000000000000000000000000000000000000000006813615200000000000000000000000000000000000000000000000000000000000000000000000000000000000000003ede3eca2a72b3aecc820e955b36f38437d013950000000000000000000000000000000000000000000000000000000067ebdb5a000000000000000000000000000000000000000000000000000000000000020000000000000000000000000000000000000000000000000000000000000002800000000000000000000000000000000000000000000000000000000000000041a7da748b04674485a5da185055affefc85b6d8fe412accce55b6f67842116f0f7f7130de5d74c68c20e1cedcdf93b8741b9171de2e6a3f2567887382a0712e3f1b000000000000000000000000000000000000000000000000000000000000000000000000000000000000000000000000000000000000000000000000000058005600010000005615deb798bb3e4dfa0139dfa1b3d433cc23b72f6b175474e89094c44da98b954eedeac495271d0fa478c2975ab1ea89e8196811f51a7b7ade33eb113ede3eca2a72b3aecc820e955b36f38437d01395010000000000000000"
        );

        vm.stopPrank();

        uint256 balanceAfter = ALICE.balance;

        assertTrue(success, "Call Failed");
        assertEq(balanceAfter - balanceBefore, 1120007305574805922);
    }

    function testEkuboIntegration() public {
        // Test needs to be run on block 22082754 or later
        // notice that the addresses for the tycho router and the executors are different because we are redeploying
        vm.rollFork(22082754);
        tychoRouter = deployRouter();
        address[] memory executors = deployExecutors();
        vm.startPrank(EXECUTOR_SETTER);
        tychoRouter.setExecutors(executors);
        vm.stopPrank();

        // TEMPORARY while the Ekubo executor address is hardcoded in TychoRouter
        // This allows us to change the code at that address to be the testing executor code
        vm.etch(
            0x4f88f6630a33dB05BEa1FeF7Dc7ff7508D1c531D,
            0x3D7Ebc40AF7092E3F1C81F2e996cbA5Cae2090d7.code
        );

        deal(ALICE, 1 ether);
        uint256 balanceBefore = IERC20(USDC_ADDR).balanceOf(ALICE);

        vm.startPrank(ALICE);
        // Encoded solution generated using `test_split_encoding_strategy_ekubo`
        (bool success,) = address(tychoRouter).call{value: 1 ether}(
            hex"0a83cb080000000000000000000000000000000000000000000000000de0b6b3a76400000000000000000000000000000000000000000000000000000000000000000000000000000000000000000000a0b86991c6218b36c1d19d4a2e9eb0ce3606eb480000000000000000000000000000000000000000000000000000000000000001000000000000000000000000000000000000000000000000000000000000000000000000000000000000000000000000000000000000000000000000000000000000000000000000000000000000000000000000000000000000000000000002000000000000000000000000cd09f75e2bf2a4d11f3ab23f1389fcc1621c0cc200000000000000000000000000000000000000000000000000000000000001200000000000000000000000000000000000000000000000000000000000000077007500010000003d7ebc40af7092e3f1c81f2e996cba5cae2090d7a4ad4f68d0b91cfd19687c881e50f3a00242828c0000000000000000000000000000000000000000a0b86991c6218b36c1d19d4a2e9eb0ce3606eb4851d02a5948496a67827242eabc5725531342527c000000000000000000000000000000000000000000"
        );

        uint256 balanceAfter = IERC20(USDC_ADDR).balanceOf(ALICE);

        assertTrue(success, "Call Failed");
        assertGe(balanceAfter - balanceBefore, 26173932);

        // All input tokens are transferred to the router at first. Make sure we used
        // all of it (and thus our splits are correct).
        assertEq(IERC20(WETH_ADDR).balanceOf(tychoRouterAddr), 0);
    }

    function testSplitSwapIntegration() public {
        // Test created with calldata from our router encoder, replacing the executor
        // address with the USV2 executor address.

        // Performs a split swap from WETH to USDC though WBTC and DAI using USV2 pools
        //
        //         ┌──(USV2)──> WBTC ───(USV2)──> USDC
        //   WETH ─┤
        //         └──(USV2)──> DAI  ───(USV2)──> USDC
        deal(WETH_ADDR, ALICE, 1 ether);
        uint256 balanceBefore = IERC20(USDC_ADDR).balanceOf(ALICE);

        // Approve permit2
        vm.startPrank(ALICE);
        IERC20(WETH_ADDR).approve(PERMIT2_ADDRESS, type(uint256).max);
        // Encoded solution generated using `test_split_swap_strategy_encoder_complex`
        (bool success,) = tychoRouterAddr.call(
            hex"d499aa880000000000000000000000000000000000000000000000000de0b6b3a7640000000000000000000000000000c02aaa39b223fe8d0a0e5c4f27ead9083c756cc2000000000000000000000000a0b86991c6218b36c1d19d4a2e9eb0ce3606eb4800000000000000000000000000000000000000000000000000000000018f61ec000000000000000000000000000000000000000000000000000000000000000000000000000000000000000000000000000000000000000000000000000000000000000000000000000000000000000000000000000000000000000000000004000000000000000000000000cd09f75e2bf2a4d11f3ab23f1389fcc1621c0cc2000000000000000000000000c02aaa39b223fe8d0a0e5c4f27ead9083c756cc20000000000000000000000000000000000000000000000000de0b6b3a764000000000000000000000000000000000000000000000000000000000000681363a300000000000000000000000000000000000000000000000000000000000000000000000000000000000000003ede3eca2a72b3aecc820e955b36f38437d013950000000000000000000000000000000000000000000000000000000067ebddab0000000000000000000000000000000000000000000000000000000000000200000000000000000000000000000000000000000000000000000000000000028000000000000000000000000000000000000000000000000000000000000000415b7ff43991de10c4c3a0372653891d27eb305ce04228bfe46a7d84a0978063fc4cb05183f19b83511bcb689b002d4f8e170f1d3cd77cf18c638229ccb67e0cac1c000000000000000000000000000000000000000000000000000000000000000000000000000000000000000000000000000000000000000000000000000160005600028000005615deb798bb3e4dfa0139dfa1b3d433cc23b72fc02aaa39b223fe8d0a0e5c4f27ead9083c756cc2a478c2975ab1ea89e8196811f51a7b7ade33eb113ede3eca2a72b3aecc820e955b36f38437d0139500005600010000005615deb798bb3e4dfa0139dfa1b3d433cc23b72fc02aaa39b223fe8d0a0e5c4f27ead9083c756cc2bb2b8038a1640196fbe3e38816f3e67cba72d9403ede3eca2a72b3aecc820e955b36f38437d0139500005602030000005615deb798bb3e4dfa0139dfa1b3d433cc23b72f6b175474e89094c44da98b954eedeac495271d0fae461ca67b15dc8dc81ce7615e0320da1a9ab8d53ede3eca2a72b3aecc820e955b36f38437d0139501005601030000005615deb798bb3e4dfa0139dfa1b3d433cc23b72f2260fac5e5542a773aa44fbcfedf7c193bc2c599004375dff511095cc5a197a54140a24efef3a4163ede3eca2a72b3aecc820e955b36f38437d0139501"
        );

        vm.stopPrank();

        uint256 balanceAfter = IERC20(USDC_ADDR).balanceOf(ALICE);

        assertTrue(success, "Call Failed");
        assertGe(balanceAfter - balanceBefore, 26173932);

        // All input tokens are transferred to the router at first. Make sure we used
        // all of it (and thus our splits are correct).
        assertEq(IERC20(WETH_ADDR).balanceOf(tychoRouterAddr), 0);
    }

    function testSwapAmountInNotFullySpent() public {
        // Trade 1 WETH for DAI with 1 swap on Uniswap V2
        // Has invalid data as input! There is only one swap with 60% of the input amount
        uint256 amountIn = 1 ether;
        deal(WETH_ADDR, ALICE, amountIn);

        vm.startPrank(ALICE);

        (
            IAllowanceTransfer.PermitSingle memory permitSingle,
            bytes memory signature
        ) = handlePermit2Approval(WETH_ADDR, amountIn);

        bytes memory protocolData = encodeUniswapV2Swap(
            WETH_ADDR, WETH_DAI_POOL, tychoRouterAddr, false
        );

        bytes memory swap = encodeSwap(
            uint8(0),
            uint8(1),
            (0xffffff * 60) / 100, // 60%
            address(usv2Executor),
            protocolData
        );

        bytes[] memory swaps = new bytes[](1);
        swaps[0] = swap;

        vm.expectRevert(
            abi.encodeWithSelector(
                TychoRouter__AmountInDiffersFromConsumed.selector,
                1000000000000000000,
                600000000000000000
            )
        );

        tychoRouter.swapPermit2(
            amountIn,
            WETH_ADDR,
            DAI_ADDR,
            1,
            false,
            false,
            2,
            ALICE,
            permitSingle,
            signature,
            pleEncode(swaps)
        );

        vm.stopPrank();
    }

    function testSwapSingleUSV4Callback() public {
        uint256 amountIn = 100 ether;
        deal(USDE_ADDR, tychoRouterAddr, amountIn);

        UniswapV4Executor.UniswapV4Pool[] memory pools =
            new UniswapV4Executor.UniswapV4Pool[](1);
        pools[0] = UniswapV4Executor.UniswapV4Pool({
            intermediaryToken: USDT_ADDR,
            fee: uint24(100),
            tickSpacing: int24(1)
        });

        bytes memory protocolData = UniswapV4Utils.encodeExactInput(
            USDE_ADDR, USDT_ADDR, true, address(usv4Executor), pools
        );

        bytes memory swap = encodeSwap(
            uint8(0), uint8(1), uint24(0), address(usv4Executor), protocolData
        );

        bytes[] memory swaps = new bytes[](1);
        swaps[0] = swap;

        tychoRouter.exposedSwap(amountIn, 2, pleEncode(swaps));

        assertEq(IERC20(USDT_ADDR).balanceOf(tychoRouterAddr), 99943852);
    }

    function testSwapSingleUSV4CallbackPermit2() public {
        vm.startPrank(ALICE);
        uint256 amountIn = 100 ether;
        deal(USDE_ADDR, ALICE, amountIn);
        (
            IAllowanceTransfer.PermitSingle memory permitSingle,
            bytes memory signature
        ) = handlePermit2Approval(USDE_ADDR, amountIn);

        UniswapV4Executor.UniswapV4Pool[] memory pools =
            new UniswapV4Executor.UniswapV4Pool[](1);
        pools[0] = UniswapV4Executor.UniswapV4Pool({
            intermediaryToken: USDT_ADDR,
            fee: uint24(100),
            tickSpacing: int24(1)
        });

        bytes memory protocolData = UniswapV4Utils.encodeExactInput(
            USDE_ADDR, USDT_ADDR, true, address(usv4Executor), pools
        );

        bytes memory swap = encodeSwap(
            uint8(0), uint8(1), uint24(0), address(usv4Executor), protocolData
        );

        bytes[] memory swaps = new bytes[](1);
        swaps[0] = swap;

        tychoRouter.swapPermit2(
            amountIn,
            USDE_ADDR,
            USDT_ADDR,
            99943850,
            false,
            false,
            2,
            ALICE,
            permitSingle,
            signature,
            pleEncode(swaps)
        );

        assertEq(IERC20(USDT_ADDR).balanceOf(ALICE), 99943852);
        vm.stopPrank();
    }

    function testSwapMultipleUSV4Callback() public {
        // This test has two uniswap v4 hops that will be executed inside of the V4 pool manager
        // USDE -> USDT -> WBTC
        uint256 amountIn = 100 ether;
        deal(USDE_ADDR, tychoRouterAddr, amountIn);

        UniswapV4Executor.UniswapV4Pool[] memory pools =
            new UniswapV4Executor.UniswapV4Pool[](2);
        pools[0] = UniswapV4Executor.UniswapV4Pool({
            intermediaryToken: USDT_ADDR,
            fee: uint24(100),
            tickSpacing: int24(1)
        });
        pools[1] = UniswapV4Executor.UniswapV4Pool({
            intermediaryToken: WBTC_ADDR,
            fee: uint24(3000),
            tickSpacing: int24(60)
        });

        bytes memory protocolData = UniswapV4Utils.encodeExactInput(
            USDE_ADDR, WBTC_ADDR, true, address(usv4Executor), pools
        );

        bytes memory swap = encodeSwap(
            uint8(0), uint8(1), uint24(0), address(usv4Executor), protocolData
        );

        bytes[] memory swaps = new bytes[](1);
        swaps[0] = swap;

        tychoRouter.exposedSwap(amountIn, 2, pleEncode(swaps));

        assertEq(IERC20(WBTC_ADDR).balanceOf(tychoRouterAddr), 102718);
    }

    function testCyclicSequentialSwap() public {
        // This test has start and end tokens that are the same
        // The flow is:
        // USDC -> WETH -> USDC  using two pools
        uint256 amountIn = 100 * 10 ** 6;
        deal(USDC_ADDR, tychoRouterAddr, amountIn);

        bytes memory usdcWethV3Pool1ZeroOneData = encodeUniswapV3Swap(
            USDC_ADDR, WETH_ADDR, tychoRouterAddr, USDC_WETH_USV3, true
        );

        bytes memory usdcWethV3Pool2OneZeroData = encodeUniswapV3Swap(
            WETH_ADDR, USDC_ADDR, tychoRouterAddr, USDC_WETH_USV3_2, false
        );

        bytes[] memory swaps = new bytes[](2);
        // USDC -> WETH
        swaps[0] = encodeSwap(
            uint8(0),
            uint8(1),
            uint24(0),
            address(usv3Executor),
            usdcWethV3Pool1ZeroOneData
        );
        // WETH -> USDC
        swaps[1] = encodeSwap(
            uint8(1),
            uint8(0),
            uint24(0),
            address(usv3Executor),
            usdcWethV3Pool2OneZeroData
        );

        tychoRouter.exposedSwap(amountIn, 2, pleEncode(swaps));
        assertEq(IERC20(USDC_ADDR).balanceOf(tychoRouterAddr), 99889294);
    }

    function testSplitInputCyclicSwap() public {
        // This test has start and end tokens that are the same
        // The flow is:
        //            ┌─ (USV3, 60% split) ──> WETH ─┐
        //            │                              │
        // USDC ──────┤                              ├──(USV2)──> USDC
        //            │                              │
        //            └─ (USV3, 40% split) ──> WETH ─┘
        uint256 amountIn = 100 * 10 ** 6;
        deal(USDC_ADDR, tychoRouterAddr, amountIn);

        bytes memory usdcWethV3Pool1ZeroOneData = encodeUniswapV3Swap(
            USDC_ADDR, WETH_ADDR, tychoRouterAddr, USDC_WETH_USV3, true
        );

        bytes memory usdcWethV3Pool2ZeroOneData = encodeUniswapV3Swap(
            USDC_ADDR, WETH_ADDR, tychoRouterAddr, USDC_WETH_USV3_2, true
        );

        bytes memory wethUsdcV2OneZeroData = encodeUniswapV2Swap(
            WETH_ADDR, USDC_WETH_USV2, tychoRouterAddr, false
        );

        bytes[] memory swaps = new bytes[](3);
        // USDC -> WETH (60% split)
        swaps[0] = encodeSwap(
            uint8(0),
            uint8(1),
            (0xffffff * 60) / 100, // 60%
            address(usv3Executor),
            usdcWethV3Pool1ZeroOneData
        );
        // USDC -> WETH (40% remainder)
        swaps[1] = encodeSwap(
            uint8(0),
            uint8(1),
            uint24(0),
            address(usv3Executor),
            usdcWethV3Pool2ZeroOneData
        );
        // WETH -> USDC
        swaps[2] = encodeSwap(
            uint8(1),
            uint8(0),
            uint24(0),
            address(usv2Executor),
            wethUsdcV2OneZeroData
        );
        tychoRouter.exposedSwap(amountIn, 2, pleEncode(swaps));
        assertEq(IERC20(USDC_ADDR).balanceOf(tychoRouterAddr), 99574171);
    }

    function testSplitOutputCyclicSwap() public {
        // This test has start and end tokens that are the same
        // The flow is:
        //                        ┌─── (USV3, 60% split) ───┐
        //                        │                         │
        // USDC ──(USV2) ── WETH──|                         ├─> USDC
        //                        │                         │
        //                        └─── (USV3, 40% split) ───┘

        uint256 amountIn = 100 * 10 ** 6;
        deal(USDC_ADDR, tychoRouterAddr, amountIn);

        bytes memory usdcWethV2Data = encodeUniswapV2Swap(
            USDC_ADDR, USDC_WETH_USV2, tychoRouterAddr, true
        );

        bytes memory usdcWethV3Pool1OneZeroData = encodeUniswapV3Swap(
            WETH_ADDR, USDC_ADDR, tychoRouterAddr, USDC_WETH_USV3, false
        );

        bytes memory usdcWethV3Pool2OneZeroData = encodeUniswapV3Swap(
            WETH_ADDR, USDC_ADDR, tychoRouterAddr, USDC_WETH_USV3_2, false
        );

        bytes[] memory swaps = new bytes[](3);
        // USDC -> WETH
        swaps[0] = encodeSwap(
            uint8(0), uint8(1), uint24(0), address(usv2Executor), usdcWethV2Data
        );
        // WETH -> USDC
        swaps[1] = encodeSwap(
            uint8(1),
            uint8(0),
            (0xffffff * 60) / 100,
            address(usv3Executor),
            usdcWethV3Pool1OneZeroData
        );

        // WETH -> USDC
        swaps[2] = encodeSwap(
            uint8(1),
            uint8(0),
            uint24(0),
            address(usv3Executor),
            usdcWethV3Pool2OneZeroData
        );

        tychoRouter.exposedSwap(amountIn, 2, pleEncode(swaps));
        assertEq(IERC20(USDC_ADDR).balanceOf(tychoRouterAddr), 99525908);
    }

    function testCyclicSequentialSwapIntegration() public {
        deal(USDC_ADDR, ALICE, 100 * 10 ** 6);

        // Approve permit2
        vm.startPrank(ALICE);
        IERC20(USDC_ADDR).approve(PERMIT2_ADDRESS, type(uint256).max);
        // Encoded solution generated using `test_cyclic_sequential_swap`
        (bool success,) = tychoRouterAddr.call(
            hex"d499aa880000000000000000000000000000000000000000000000000000000005f5e100000000000000000000000000a0b86991c6218b36c1d19d4a2e9eb0ce3606eb48000000000000000000000000a0b86991c6218b36c1d19d4a2e9eb0ce3606eb480000000000000000000000000000000000000000000000000000000005f4308e000000000000000000000000000000000000000000000000000000000000000000000000000000000000000000000000000000000000000000000000000000000000000000000000000000000000000000000000000000000000000000000002000000000000000000000000cd09f75e2bf2a4d11f3ab23f1389fcc1621c0cc2000000000000000000000000a0b86991c6218b36c1d19d4a2e9eb0ce3606eb480000000000000000000000000000000000000000000000000000000005f5e10000000000000000000000000000000000000000000000000000000000681363d200000000000000000000000000000000000000000000000000000000000000000000000000000000000000003ede3eca2a72b3aecc820e955b36f38437d013950000000000000000000000000000000000000000000000000000000067ebddda0000000000000000000000000000000000000000000000000000000000000200000000000000000000000000000000000000000000000000000000000000028000000000000000000000000000000000000000000000000000000000000000418d58a54a3b8afc5d2e228ce6c5a1ab6b342cb5bfd9a00d57b869a4703ca2bb084d10d21f6842be9652a9ff2392673fbdcb961439ccc962de09f6bc64e5e665fe1c0000000000000000000000000000000000000000000000000000000000000000000000000000000000000000000000000000000000000000000000000000de006d00010000002e234dae75c793f67a35089c9d99245e1c58470ba0b86991c6218b36c1d19d4a2e9eb0ce3606eb48c02aaa39b223fe8d0a0e5c4f27ead9083c756cc20001f43ede3eca2a72b3aecc820e955b36f38437d0139588e6a0c2ddd26feeb64f039a2c41296fcb3f564001006d01000000002e234dae75c793f67a35089c9d99245e1c58470bc02aaa39b223fe8d0a0e5c4f27ead9083c756cc2a0b86991c6218b36c1d19d4a2e9eb0ce3606eb48000bb83ede3eca2a72b3aecc820e955b36f38437d013958ad599c3a0ff1de082011efddc58f1908eb6e6d8000000"
        );

        assertEq(IERC20(USDC_ADDR).balanceOf(ALICE), 99889294);

        vm.stopPrank();
    }

    function testSplitInputCyclicSwapIntegration() public {
        deal(USDC_ADDR, ALICE, 100 * 10 ** 6);

        // Approve permit2
        vm.startPrank(ALICE);
        IERC20(USDC_ADDR).approve(PERMIT2_ADDRESS, type(uint256).max);
        // Encoded solution generated using `test_split_input_cyclic_swap`
        (bool success,) = tychoRouterAddr.call(
            hex"d499aa880000000000000000000000000000000000000000000000000000000005f5e100000000000000000000000000a0b86991c6218b36c1d19d4a2e9eb0ce3606eb48000000000000000000000000a0b86991c6218b36c1d19d4a2e9eb0ce3606eb480000000000000000000000000000000000000000000000000000000005ef619b000000000000000000000000000000000000000000000000000000000000000000000000000000000000000000000000000000000000000000000000000000000000000000000000000000000000000000000000000000000000000000000002000000000000000000000000cd09f75e2bf2a4d11f3ab23f1389fcc1621c0cc2000000000000000000000000a0b86991c6218b36c1d19d4a2e9eb0ce3606eb480000000000000000000000000000000000000000000000000000000005f5e10000000000000000000000000000000000000000000000000000000000681363ee00000000000000000000000000000000000000000000000000000000000000000000000000000000000000003ede3eca2a72b3aecc820e955b36f38437d013950000000000000000000000000000000000000000000000000000000067ebddf6000000000000000000000000000000000000000000000000000000000000020000000000000000000000000000000000000000000000000000000000000002800000000000000000000000000000000000000000000000000000000000000041358738c580b15c5aeb2cd79615e7405569255d599e45d2d537805c4d403a8ce4198cdde7c328a881afeb2f5dc721c5d13dfae03ded6e8e958a96e303e7fa07e91b000000000000000000000000000000000000000000000000000000000000000000000000000000000000000000000000000000000000000000000000000136006d00019999992e234dae75c793f67a35089c9d99245e1c58470ba0b86991c6218b36c1d19d4a2e9eb0ce3606eb48c02aaa39b223fe8d0a0e5c4f27ead9083c756cc20001f43ede3eca2a72b3aecc820e955b36f38437d0139588e6a0c2ddd26feeb64f039a2c41296fcb3f564001006d00010000002e234dae75c793f67a35089c9d99245e1c58470ba0b86991c6218b36c1d19d4a2e9eb0ce3606eb48c02aaa39b223fe8d0a0e5c4f27ead9083c756cc2000bb83ede3eca2a72b3aecc820e955b36f38437d013958ad599c3a0ff1de082011efddc58f1908eb6e6d801005601000000005615deb798bb3e4dfa0139dfa1b3d433cc23b72fc02aaa39b223fe8d0a0e5c4f27ead9083c756cc2b4e16d0168e52d35cacd2c6185b44281ec28c9dc3ede3eca2a72b3aecc820e955b36f38437d013950000000000000000000000"
        );

        assertEq(IERC20(USDC_ADDR).balanceOf(ALICE), 99574171);

        vm.stopPrank();
    }

    function testSplitOutputCyclicSwapIntegration() public {
        deal(USDC_ADDR, ALICE, 100 * 10 ** 6);

        // Approve permit2
        vm.startPrank(ALICE);
        IERC20(USDC_ADDR).approve(PERMIT2_ADDRESS, type(uint256).max);
        // Encoded solution generated using `test_split_output_cyclic_swap`
        (bool success,) = tychoRouterAddr.call(
            hex"d499aa880000000000000000000000000000000000000000000000000000000005f5e100000000000000000000000000a0b86991c6218b36c1d19d4a2e9eb0ce3606eb48000000000000000000000000a0b86991c6218b36c1d19d4a2e9eb0ce3606eb480000000000000000000000000000000000000000000000000000000005eea514000000000000000000000000000000000000000000000000000000000000000000000000000000000000000000000000000000000000000000000000000000000000000000000000000000000000000000000000000000000000000000000002000000000000000000000000cd09f75e2bf2a4d11f3ab23f1389fcc1621c0cc2000000000000000000000000a0b86991c6218b36c1d19d4a2e9eb0ce3606eb480000000000000000000000000000000000000000000000000000000005f5e100000000000000000000000000000000000000000000000000000000006813641000000000000000000000000000000000000000000000000000000000000000000000000000000000000000003ede3eca2a72b3aecc820e955b36f38437d013950000000000000000000000000000000000000000000000000000000067ebde18000000000000000000000000000000000000000000000000000000000000020000000000000000000000000000000000000000000000000000000000000002800000000000000000000000000000000000000000000000000000000000000041261a267c7d90a230d7f6d0917652953ef5cdaaabc80234a0c3d39ca20687f5af0b56421d0b0bec01d5ba66dd435d7cd63e95abcea114aa9fef6fe9d77589c12e1b000000000000000000000000000000000000000000000000000000000000000000000000000000000000000000000000000000000000000000000000000136005600010000005615deb798bb3e4dfa0139dfa1b3d433cc23b72fa0b86991c6218b36c1d19d4a2e9eb0ce3606eb48b4e16d0168e52d35cacd2c6185b44281ec28c9dc3ede3eca2a72b3aecc820e955b36f38437d0139501006d01009999992e234dae75c793f67a35089c9d99245e1c58470bc02aaa39b223fe8d0a0e5c4f27ead9083c756cc2a0b86991c6218b36c1d19d4a2e9eb0ce3606eb480001f43ede3eca2a72b3aecc820e955b36f38437d0139588e6a0c2ddd26feeb64f039a2c41296fcb3f564000006d01000000002e234dae75c793f67a35089c9d99245e1c58470bc02aaa39b223fe8d0a0e5c4f27ead9083c756cc2a0b86991c6218b36c1d19d4a2e9eb0ce3606eb48000bb83ede3eca2a72b3aecc820e955b36f38437d013958ad599c3a0ff1de082011efddc58f1908eb6e6d80000000000000000000000"
        );

        assertEq(IERC20(USDC_ADDR).balanceOf(ALICE), 99525908);

        vm.stopPrank();
    }

    // Base Network Tests
    // Make sure to set the RPC_URL to base network
    function testSwapSingleBase() public {
        vm.skip(true);
        vm.rollFork(26857267);
        uint256 amountIn = 10 * 10 ** 6;
        deal(BASE_USDC, tychoRouterAddr, amountIn);

        bytes memory protocolData = encodeUniswapV2Swap(
            BASE_USDC, USDC_MAG7_POOL, tychoRouterAddr, true
        );

        bytes memory swap = encodeSwap(
            uint8(0), uint8(1), uint24(0), address(usv2Executor), protocolData
        );
        bytes[] memory swaps = new bytes[](1);
        swaps[0] = swap;

        tychoRouter.exposedSwap(amountIn, 2, pleEncode(swaps));
        assertGt(IERC20(BASE_MAG7).balanceOf(tychoRouterAddr), 1379830606);
>>>>>>> 62754b19
    }

    function testCurveIntegration() public {
        deal(UWU_ADDR, ALICE, 1 ether);

        vm.startPrank(ALICE);
        IERC20(UWU_ADDR).approve(tychoRouterAddr, type(uint256).max);
        // Encoded solution generated using `test_split_encoding_strategy_curve`
        (bool success,) = tychoRouterAddr.call(
            hex"0a83cb080000000000000000000000000000000000000000000000000de0b6b3a764000000000000000000000000000055c08ca52497e2f1534b59e2917bf524d4765257000000000000000000000000c02aaa39b223fe8d0a0e5c4f27ead9083c756cc20000000000000000000000000000000000000000000000000000000000000001000000000000000000000000000000000000000000000000000000000000000000000000000000000000000000000000000000000000000000000000000000000000000000000000000000000000000000000000000000000000000000000002000000000000000000000000cd09f75e2bf2a4d11f3ab23f1389fcc1621c0cc20000000000000000000000000000000000000000000000000000000000000120000000000000000000000000000000000000000000000000000000000000005b005900010000001d1499e622d69689cdf9004d05ec547d650ff21155c08ca52497e2f1534b59e2917bf524d4765257c02aaa39b223fe8d0a0e5c4f27ead9083c756cc277146b0a1d08b6844376df6d9da99ba7f1b19e71020100010000000000"
        );

        assertEq(IERC20(WETH_ADDR).balanceOf(ALICE), 4691958787921);

        vm.stopPrank();
    }

    function testCurveIntegrationStETH() public {
        deal(ALICE, 1 ether);

        vm.startPrank(ALICE);
        // Encoded solution generated using `test_split_encoding_strategy_curve_st_eth`
        (bool success,) = tychoRouterAddr.call{value: 1 ether}(
            hex"0a83cb080000000000000000000000000000000000000000000000000de0b6b3a76400000000000000000000000000000000000000000000000000000000000000000000000000000000000000000000ae7ab96520de3a18e5e111b5eaab095312d7fe840000000000000000000000000000000000000000000000000000000000000001000000000000000000000000000000000000000000000000000000000000000000000000000000000000000000000000000000000000000000000000000000000000000000000000000000000000000000000000000000000000000000000002000000000000000000000000cd09f75e2bf2a4d11f3ab23f1389fcc1621c0cc20000000000000000000000000000000000000000000000000000000000000120000000000000000000000000000000000000000000000000000000000000005b005900010000001d1499e622d69689cdf9004d05ec547d650ff211eeeeeeeeeeeeeeeeeeeeeeeeeeeeeeeeeeeeeeeeae7ab96520de3a18e5e111b5eaab095312d7fe84dc24316b9ae028f1497c275eb9192a3ea0f67022010001000000000000"
        );

        assertEq(IERC20(STETH_ADDR).balanceOf(ALICE), 1000754689941529590);

        vm.stopPrank();
    }
}<|MERGE_RESOLUTION|>--- conflicted
+++ resolved
@@ -210,9 +210,6 @@
         uint256 amountIn = 10 ** 18;
         bytes memory swaps = "";
         vm.expectRevert(TychoRouter__EmptySwaps.selector);
-<<<<<<< HEAD
-        tychoRouter.exposedSplitSwap(amountIn, 2, swaps);
-=======
         tychoRouter.exposedSwap(amountIn, 2, swaps);
     }
 
@@ -824,7 +821,6 @@
 
         tychoRouter.exposedSwap(amountIn, 2, pleEncode(swaps));
         assertGt(IERC20(BASE_MAG7).balanceOf(tychoRouterAddr), 1379830606);
->>>>>>> 62754b19
     }
 
     function testCurveIntegration() public {

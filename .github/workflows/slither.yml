--- conflicted
+++ resolved
@@ -10,19 +10,8 @@
   analyze:
     runs-on: ubuntu-latest
     steps:
-<<<<<<< HEAD
-      - uses: actions/checkout@v4
-      - name: Install Foundry
-        uses: foundry-rs/foundry-toolchain@v1
-      - name: Build the contracts
-        run: forge build --build-info
-        with:
-          target: 'foundry/'
-      - uses: crytic/slither-action@v0.4.0
-=======
       - uses: actions/checkout@11bd71901bbe5b1630ceea73d27597364c9af683
       - uses: crytic/slither-action@f197989dea5b53e986d0f88c60a034ddd77ec9a8
->>>>>>> 6c679c04
         with:
           target: 'foundry/'
           ignore-compile: true

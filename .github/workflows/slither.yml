name: Slither Analysis

on:
  push:
    branches:
      - main
  pull_request:

jobs:
  analyze:
    runs-on: ubuntu-latest
    steps:
<<<<<<< HEAD
      - uses: actions/checkout@v4
      - name: Install Foundry
        uses: foundry-rs/foundry-toolchain@v1
      - name: Build the contracts
        run: forge build --build-info
        with:
          target: 'foundry/'
      - uses: crytic/slither-action@v0.4.0
=======
      - uses: actions/checkout@11bd71901bbe5b1630ceea73d27597364c9af683
      - uses: crytic/slither-action@f197989dea5b53e986d0f88c60a034ddd77ec9a8
>>>>>>> 6c679c04
        with:
          target: 'foundry/'
          ignore-compile: true
          slither-args: '--filter-paths foundry/lib/'<|MERGE_RESOLUTION|>--- conflicted
+++ resolved
@@ -10,20 +10,11 @@
   analyze:
     runs-on: ubuntu-latest
     steps:
-<<<<<<< HEAD
-      - uses: actions/checkout@v4
-      - name: Install Foundry
-        uses: foundry-rs/foundry-toolchain@v1
-      - name: Build the contracts
-        run: forge build --build-info
+      - uses: actions/checkout@11bd71901bbe5b1630ceea73d27597364c9af683
+        with:
+          ref: ${{ github.event.pull_request.head.sha }}
+          submodules: recursive
+      - uses: crytic/slither-action@f197989dea5b53e986d0f88c60a034ddd77ec9a8
         with:
           target: 'foundry/'
-      - uses: crytic/slither-action@v0.4.0
-=======
-      - uses: actions/checkout@11bd71901bbe5b1630ceea73d27597364c9af683
-      - uses: crytic/slither-action@f197989dea5b53e986d0f88c60a034ddd77ec9a8
->>>>>>> 6c679c04
-        with:
-          target: 'foundry/'
-          ignore-compile: true
           slither-args: '--filter-paths foundry/lib/'